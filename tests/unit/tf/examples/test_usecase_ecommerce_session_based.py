# Test is currently breaks in TF 2.10
import pytest
from testbook import testbook

from tests.conftest import REPO_ROOT

pytest.importorskip("transformers")

p = "examples/usecases/ecommerce-session-based-next-item-prediction-for-fashion.ipynb"


@testbook(
    REPO_ROOT / p,
    timeout=180,
    execute=False,
)
<<<<<<< HEAD
def test_usecase_ecommerce_session_based(tb, tmpdir):
=======
@pytest.mark.notebook
def test_usecase_ecommerce_session_based(tb):
>>>>>>> 73d650f2
    tb.inject(
        f"""
        import os
        from unittest.mock import patch
        from merlin.datasets.synthetic import generate_data
        mock_train, mock_valid = generate_data(
            input="dressipi2022-preprocessed",
            num_rows=10000,
            set_sizes=(0.8, 0.2)
        )
        p1 = patch(
            "merlin.datasets.ecommerce.get_dressipi2022",
            return_value=[mock_train, mock_valid]
        )
        p1.start()
        os.environ["DATA_FOLDER"] = "{tmpdir}"
        os.environ["EPOCHS"] = "1"
        os.environ["dmodel"] = "32"
        """
    )
    tb.execute()
    metrics_mlp = tb.ref("metrics_mlp")
    assert set(metrics_mlp.keys()) == set(
        [
            "loss",
            "loss_batch",
            "recall_at_100",
            "mrr_at_100",
            "ndcg_at_100",
            "map_at_100",
            "precision_at_100",
            "regularization_loss",
        ]
    )
    metrics_bi_lstm = tb.ref("metrics_bi_lstm")
    assert set(metrics_bi_lstm.keys()) == set(
        [
            "loss",
            "loss_batch",
            "recall_at_100",
            "mrr_at_100",
            "ndcg_at_100",
            "map_at_100",
            "precision_at_100",
            "regularization_loss",
        ]
    )
    metrics_transformer = tb.ref("metrics_transformer")
    assert set(metrics_transformer.keys()) == set(
        [
            "loss",
            "loss_batch",
            "recall_at_100",
            "mrr_at_100",
            "ndcg_at_100",
            "map_at_100",
            "precision_at_100",
            "regularization_loss",
        ]
    )<|MERGE_RESOLUTION|>--- conflicted
+++ resolved
@@ -14,12 +14,8 @@
     timeout=180,
     execute=False,
 )
-<<<<<<< HEAD
+@pytest.mark.notebook
 def test_usecase_ecommerce_session_based(tb, tmpdir):
-=======
-@pytest.mark.notebook
-def test_usecase_ecommerce_session_based(tb):
->>>>>>> 73d650f2
     tb.inject(
         f"""
         import os
