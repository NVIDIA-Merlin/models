--- conflicted
+++ resolved
@@ -226,14 +226,8 @@
     dataloader = mm.Loader(
         sequence_testing_data,
         batch_size=50,
-<<<<<<< HEAD
-        transform=mm.ToTarget(schema, "user_country", one_hot=True),
-    )
+    ).map(mm.ToTarget(schema, "user_country", one_hot=True))
     return dataloader, dataloader.output_schema
-=======
-    ).map(mm.ToTarget(schema, "user_country", one_hot=True))
-    return dataloader, schema
->>>>>>> 4c32ebd2
 
 
 @pytest.mark.parametrize("run_eagerly", [True, False])
@@ -245,19 +239,11 @@
     target_schema = sequence_testing_data.schema.select_by_tag(Tags.ITEM_ID)
     target = target_schema.column_names[0]
 
-<<<<<<< HEAD
     sequence_testing_data.schema = seq_schema + target_schema
 
     predict_next = mm.SequencePredictNext(schema=seq_schema, target=target)
     loader = Loader(sequence_testing_data, batch_size=8, shuffle=False)
     model_schema = sequence_testing_data.schema
-=======
-    loader = Loader(
-        sequence_testing_data,
-        batch_size=8,
-        shuffle=False,
-    ).map(predict_next)
->>>>>>> 4c32ebd2
 
     model = mm.Model(
         mm.InputBlockV2(
