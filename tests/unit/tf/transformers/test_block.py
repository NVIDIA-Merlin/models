import itertools

import numpy as np
import pytest
import tensorflow as tf
from transformers import BertConfig

import merlin.models.tf as mm
from merlin.io import Dataset
from merlin.models.tf.loader import Loader
from merlin.models.tf.transformers.block import (
    AlbertBlock,
    BertBlock,
    GPT2Block,
    RobertaBlock,
    XLNetBlock,
)
from merlin.models.tf.utils import testing_utils
from merlin.schema import Tags


def test_import():
    import transformers

    assert transformers is not None


@pytest.mark.parametrize("run_eagerly", [True])
def test_retrieval_transformer(sequence_testing_data: Dataset, run_eagerly):

    sequence_testing_data.schema = sequence_testing_data.schema.select_by_tag(
        Tags.SEQUENCE
    ).select_by_tag(Tags.CATEGORICAL)
    seq_schema = sequence_testing_data.schema

    target = sequence_testing_data.schema.select_by_tag(Tags.ITEM_ID).column_names[0]
    predict_last = mm.SequencePredictLast(schema=seq_schema, target=target)
    loader = Loader(sequence_testing_data, batch_size=8, shuffle=False)

    query_schema = seq_schema
    output_schema = seq_schema.select_by_name(target)

    d_model = 48
    query_encoder = mm.Encoder(
        mm.InputBlockV2(
            query_schema,
            categorical=mm.Embeddings(
                query_schema.select_by_tag(Tags.CATEGORICAL), sequence_combiner=None
            ),
        ),
        mm.MLPBlock([d_model]),
        GPT2Block(d_model=d_model, n_head=2, n_layer=2),
        tf.keras.layers.Lambda(lambda x: tf.reduce_mean(x, axis=1)),
    )

    model = mm.RetrievalModelV2(
        query=query_encoder,
        output=mm.ContrastiveOutput(output_schema, negative_samplers="in-batch"),
    )

    testing_utils.model_test(
        model,
        loader,
        run_eagerly=run_eagerly,
        reload_model=False,
        metrics={},
        fit_kwargs={"pre": predict_last},
    )

    predictions = model.predict(loader)
    assert list(predictions.shape) == [100, 51997]

    query_embeddings = query_encoder.predict(loader)
    assert list(query_embeddings.shape) == [100, d_model]

    item_embeddings = model.candidate_embeddings().compute().to_numpy()

    assert list(item_embeddings.shape) == [51997, d_model]
    predicitons_2 = np.dot(query_embeddings, item_embeddings.T)

    np.testing.assert_allclose(predictions, predicitons_2, atol=1e-7)


def test_transformer_encoder():
    NUM_ROWS = 100
    SEQ_LENGTH = 10
    EMBED_DIM = 128

    inputs = tf.random.uniform((NUM_ROWS, SEQ_LENGTH, EMBED_DIM))
    transformer_encod = mm.TransformerBlock(
        transformer=BertConfig(hidden_size=EMBED_DIM, num_attention_heads=16)
    )
    outputs = transformer_encod(inputs)

    assert list(outputs.shape) == [NUM_ROWS, SEQ_LENGTH, EMBED_DIM]


def test_transformer_encoder_with_pooling():
    NUM_ROWS = 100
    SEQ_LENGTH = 10
    EMBED_DIM = 128

    inputs = tf.random.uniform((NUM_ROWS, SEQ_LENGTH, EMBED_DIM))
    transformer_encod = mm.TransformerBlock(
        transformer=BertConfig(hidden_size=EMBED_DIM, num_attention_heads=16),
        transformer_post="pooler_output",
    )
    outputs = transformer_encod(inputs)

    assert list(outputs.shape) == [NUM_ROWS, EMBED_DIM]


@pytest.mark.parametrize("max_seq_length", [None, 5, 20])
def test_transformer_encoder_with_list_to_dense(max_seq_length):
    NUM_ROWS = 100
    SEQ_LENGTH = 10
    EMBED_DIM = 128
    inputs = tf.RaggedTensor.from_tensor(tf.random.uniform((NUM_ROWS, SEQ_LENGTH, EMBED_DIM)))

    transformer_encod = mm.TransformerBlock(
        transformer=BertConfig(hidden_size=EMBED_DIM, num_attention_heads=16),
        pre=mm.ListToDense(max_seq_length=max_seq_length),
    )
    outputs = transformer_encod(inputs)

    if max_seq_length is not None:
        assert list(outputs.shape) == [NUM_ROWS, max_seq_length, EMBED_DIM]
    else:
        assert list(outputs.shape) == [NUM_ROWS, SEQ_LENGTH, EMBED_DIM]


def test_transformer_encoder_with_post():
    NUM_ROWS = 100
    SEQ_LENGTH = 10
    EMBED_DIM = 128
    inputs = tf.RaggedTensor.from_tensor(tf.random.uniform((NUM_ROWS, SEQ_LENGTH, EMBED_DIM)))

    transformer_encod = mm.TransformerBlock(
        transformer=BertConfig(hidden_size=EMBED_DIM, num_attention_heads=16),
        pre=mm.ListToDense(max_seq_length=5),
        post="sequence_mean",
    )
    outputs = transformer_encod(inputs)

    assert list(outputs.shape) == [NUM_ROWS, EMBED_DIM]


@pytest.mark.parametrize("encoder", [XLNetBlock, BertBlock, AlbertBlock, RobertaBlock, GPT2Block])
def test_hf_tranformers_blocks(encoder):
    NUM_ROWS = 100
    SEQ_LENGTH = 10
    EMBED_DIM = 128
    inputs = tf.random.uniform((NUM_ROWS, SEQ_LENGTH, EMBED_DIM))
    transformer_encod = encoder(
        d_model=EMBED_DIM,
        n_head=8,
        n_layer=2,
    )
    outputs = transformer_encod(inputs)
    assert list(outputs.shape) == [NUM_ROWS, SEQ_LENGTH, EMBED_DIM]


@pytest.mark.parametrize("run_eagerly", [True, False])
def test_transformer_as_classification_model(sequence_testing_data: Dataset, run_eagerly):
    EMBED_DIM = 48
    loader, schema = classification_loader(sequence_testing_data)

    model = mm.Model(
        mm.InputBlockV2(
            schema,
            categorical=mm.Embeddings(schema, sequence_combiner=None),
        ),
        BertBlock(
            d_model=EMBED_DIM,
            n_head=8,
            n_layer=2,
            transformer_post="pooler_output",
        ),
        mm.CategoricalOutput(
            to_call=schema["user_country"],
        ),
    )

    batch = loader.peek()[0]

    outputs = model(batch)
    assert list(outputs.shape) == [50, 63]
    testing_utils.model_test(model, loader, run_eagerly=run_eagerly)


def test_tranformer_with_prepare_module(sequence_testing_data):
    NUM_ROWS = 100
    SEQ_LENGTH = 10
    EMBED_DIM = 128
    inputs = tf.random.uniform((NUM_ROWS, SEQ_LENGTH, EMBED_DIM))

    class DummyPrepare(tf.keras.layers.Layer):
        def __init__(self, transformer, **kwargs):
            self.transformer = transformer
            super().__init__(**kwargs)

        def call(self, inputs, features=None):
            bs = tf.shape(inputs)[0]
            seq_len = self.transformer.config.max_position_embeddings
            attention_mask = tf.ones((bs, seq_len))
            inputs = {"inputs_embeds": inputs, "attention_mask": attention_mask}
            return inputs

    transformer_encod = BertBlock(
        d_model=EMBED_DIM,
        n_head=8,
        n_layer=2,
        max_position_embeddings=SEQ_LENGTH,
        transformer_pre=DummyPrepare,
    )

    outputs = transformer_encod(inputs)
    assert list(outputs.shape) == [NUM_ROWS, SEQ_LENGTH, EMBED_DIM]


def classification_loader(sequence_testing_data: Dataset):
    schema = sequence_testing_data.schema.select_by_name(
        ["item_id_seq", "categories", "user_country"]
    )
    sequence_testing_data.schema = schema
    dataloader = mm.Loader(
        sequence_testing_data,
        batch_size=50,
    ).map(mm.ToTarget(schema, "user_country", one_hot=True))
    return dataloader, schema


@pytest.mark.parametrize("run_eagerly", [True, False])
def test_transformer_with_causal_language_modeling(sequence_testing_data: Dataset, run_eagerly):

    seq_schema = sequence_testing_data.schema.select_by_tag(Tags.SEQUENCE).select_by_tag(
        Tags.CATEGORICAL
    )
    target = sequence_testing_data.schema.select_by_tag(Tags.ITEM_ID).column_names[0]
    predict_next = mm.SequencePredictNext(schema=seq_schema, target=target)

<<<<<<< HEAD
    loader = Loader(sequence_testing_data, batch_size=8, shuffle=False)
=======
    loader = Loader(
        sequence_testing_data,
        batch_size=8,
        shuffle=False,
    ).map(predict_next)
>>>>>>> 4c32ebd2

    model = mm.Model(
        mm.InputBlockV2(
            seq_schema,
            categorical=mm.Embeddings(
                seq_schema.select_by_tag(Tags.CATEGORICAL), sequence_combiner=None
            ),
        ),
        GPT2Block(d_model=48, n_head=8, n_layer=2),
        mm.CategoricalOutput(
            seq_schema.select_by_name(target), default_loss="categorical_crossentropy"
        ),
    )

    batch = next(iter(loader))[0]
    outputs = model(batch)
    assert list(outputs.shape) == [8, 4, 51997]
    testing_utils.model_test(
        model, loader, run_eagerly=run_eagerly, reload_model=True, fit_kwargs={"pre": predict_next}
    )

    metrics = model.evaluate(loader, batch_size=8, steps=1, return_dict=True, pre=predict_next)
    assert len(metrics) > 0

    predictions = model.predict(loader, batch_size=8, steps=1)
    assert predictions.shape == (8, 4, 51997)


@pytest.mark.parametrize("run_eagerly", [True, False])
def test_transformer_with_masked_language_modeling(sequence_testing_data: Dataset, run_eagerly):

    seq_schema = sequence_testing_data.schema.select_by_tag(Tags.SEQUENCE).select_by_tag(
        Tags.CATEGORICAL
    )
    target = sequence_testing_data.schema.select_by_tag(Tags.ITEM_ID).column_names[0]

    loader = Loader(sequence_testing_data, batch_size=8, shuffle=False)
    model = mm.Model(
        mm.InputBlockV2(
            seq_schema,
            categorical=mm.Embeddings(
                seq_schema.select_by_tag(Tags.CATEGORICAL), sequence_combiner=None
            ),
        ),
        BertBlock(d_model=48, n_head=8, n_layer=2, pre=mm.ReplaceMaskedEmbeddings()),
        mm.CategoricalOutput(
            seq_schema.select_by_name(target),
            default_loss="categorical_crossentropy",
        ),
    )
    seq_mask_random = mm.SequenceMaskRandom(schema=seq_schema, target=target, masking_prob=0.3)

    inputs, targets = loader.peek()

    outputs = model(inputs, targets=targets, training=True)
    assert list(outputs.shape) == [8, 4, 51997]
    testing_utils.model_test(
        model,
        loader,
        run_eagerly=run_eagerly,
        reload_model=True,
        fit_kwargs={"pre": seq_mask_random},
    )

    seq_mask_last = mm.SequenceMaskLast(schema=seq_schema, target=target)
    metrics = model.evaluate(loader, batch_size=8, steps=1, return_dict=True, pre=seq_mask_last)
    assert len(metrics) > 0

    predictions = model.predict(loader, batch_size=8, steps=1)
    # TODO: Decide what should be the output of predictions for MLM (currently it predicts for all
    # positions of the sequence, but typically you want a single next-item prediction)
    assert predictions.shape == (8, 4, 51997)


@pytest.mark.parametrize("run_eagerly", [True, False])
def test_transformer_with_masked_language_modeling_check_eval_masked(
    sequence_testing_data: Dataset, run_eagerly
):

    seq_schema = sequence_testing_data.schema.select_by_tag(Tags.SEQUENCE).select_by_tag(
        Tags.CATEGORICAL
    )
    target = sequence_testing_data.schema.select_by_tag(Tags.ITEM_ID).column_names[0]

    loader = Loader(sequence_testing_data, batch_size=8, shuffle=False)
    model = mm.Model(
        mm.InputBlockV2(
            seq_schema,
            categorical=mm.Embeddings(
                seq_schema.select_by_tag(Tags.CATEGORICAL), sequence_combiner=None
            ),
        ),
        # BertBlock(d_model=48, n_head=8, n_layer=2, pre=mm.ReplaceMaskedEmbeddings()),
        GPT2Block(d_model=48, n_head=8, n_layer=2, pre=mm.ReplaceMaskedEmbeddings()),
        mm.CategoricalOutput(
            seq_schema.select_by_name(target),
            default_loss="categorical_crossentropy",
        ),
    )
    seq_mask_random = mm.SequenceMaskRandom(schema=seq_schema, target=target, masking_prob=0.3)

    inputs = itertools.islice(iter(loader), 1)
    outputs = model.predict(inputs, pre=seq_mask_random)
    assert list(outputs.shape) == [8, 4, 51997]

    testing_utils.model_test(
        model,
        loader,
        run_eagerly=run_eagerly,
        reload_model=True,
        fit_kwargs={"pre": seq_mask_random},
        metrics=[mm.RecallAt(5000), mm.NDCGAt(5000, seed=4)],
    )

    # This transform only extracts targets, but without applying mask
    seq_target_as_input_no_mask = mm.SequenceTargetAsInput(schema=seq_schema, target=target)

    with Loader(sequence_testing_data, batch_size=8, shuffle=False) as loader:
        metrics_all_positions1 = model.evaluate(
            loader, batch_size=8, steps=1, return_dict=True, pre=seq_target_as_input_no_mask
        )

    with Loader(sequence_testing_data, batch_size=8, shuffle=False) as loader:
        metrics_all_positions2 = model.evaluate(
            loader, batch_size=8, steps=1, return_dict=True, pre=seq_target_as_input_no_mask
        )

    def _metrics_almost_equal(metrics1, metrics2):
        return np.all(
            [
                np.isclose(metrics1[k], metrics2[k], atol=1e-05)
                for k in metrics1
                if k not in "regularization_loss"
            ]
        )

    # Ensures metrics without masked positions are equal
    assert _metrics_almost_equal(metrics_all_positions1, metrics_all_positions2)

    seq_mask_last = mm.SequenceMaskLast(schema=seq_schema, target=target)
    metrics_last_positions = model.evaluate(
        loader, batch_size=8, steps=1, return_dict=True, pre=seq_mask_last
    )
    # Ensures metrics masking only last positions are different then the ones
    # considering all positions
    assert not _metrics_almost_equal(metrics_all_positions1, metrics_last_positions)<|MERGE_RESOLUTION|>--- conflicted
+++ resolved
@@ -239,15 +239,7 @@
     target = sequence_testing_data.schema.select_by_tag(Tags.ITEM_ID).column_names[0]
     predict_next = mm.SequencePredictNext(schema=seq_schema, target=target)
 
-<<<<<<< HEAD
     loader = Loader(sequence_testing_data, batch_size=8, shuffle=False)
-=======
-    loader = Loader(
-        sequence_testing_data,
-        batch_size=8,
-        shuffle=False,
-    ).map(predict_next)
->>>>>>> 4c32ebd2
 
     model = mm.Model(
         mm.InputBlockV2(
