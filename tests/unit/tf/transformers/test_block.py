--- conflicted
+++ resolved
@@ -239,15 +239,11 @@
     target_schema = sequence_testing_data.schema.select_by_tag(Tags.ITEM_ID)
     target = target_schema.column_names[0]
 
-<<<<<<< HEAD
     sequence_testing_data.schema = seq_schema + target_schema
 
     predict_next = mm.SequencePredictNext(schema=seq_schema, target=target)
     loader = Loader(sequence_testing_data, batch_size=8, shuffle=False)
     model_schema = sequence_testing_data.schema
-=======
-    loader = Loader(sequence_testing_data, batch_size=8, shuffle=False)
->>>>>>> 0bd366fa
 
     model = mm.Model(
         mm.InputBlockV2(
