#
# Copyright (c) 2021, NVIDIA CORPORATION.
#
# Licensed under the Apache License, Version 2.0 (the "License");
# you may not use this file except in compliance with the License.
# You may obtain a copy of the License at
#
#     http://www.apache.org/licenses/LICENSE-2.0
#
# Unless required by applicable law or agreed to in writing, software
# distributed under the License is distributed on an "AS IS" BASIS,
# WITHOUT WARRANTIES OR CONDITIONS OF ANY KIND, either express or implied.
# See the License for the specific language governing permissions and
# limitations under the License.
#

import pytest

from merlin_models.data.synthetic import SyntheticData
from merlin_standard_lib import Tag

tf = pytest.importorskip("tensorflow")
ml = pytest.importorskip("merlin_models.tf")
test_utils = pytest.importorskip("merlin_models.tf.utils.testing_utils")


<<<<<<< HEAD
def test_retrieval_task(music_streaming_data: SyntheticData, num_epochs=5, run_eagerly=True):
    music_streaming_data._schema = music_streaming_data.schema.remove_by_tag(Tag.TARGETS)
    user_tower = ml.inputs(
        music_streaming_data.schema.select_by_tag(Tag.USER), ml.MLPBlock([512, 256])
    )
    item_tower = ml.inputs(
        music_streaming_data.schema.select_by_tag(Tag.ITEM), ml.MLPBlock([512, 256])
    )
    two_tower = ml.merge({"user": user_tower, "item": item_tower})
=======
@pytest.mark.parametrize("run_eagerly", [True, False])
def test_retrieval_task(music_streaming_data: SyntheticData, run_eagerly, num_epochs=2):
    music_streaming_data._schema = music_streaming_data.schema.remove_by_tag(Tag.TARGETS)
    two_tower = ml.TwoTowerBlock(music_streaming_data.schema, query_tower=ml.MLPBlock([512, 256]))
>>>>>>> 2f8cbe57
    model = two_tower.connect(ml.ItemRetrievalTask(softmax_temperature=2))

    output = model(music_streaming_data.tf_tensor_dict)
    assert output is not None

    model.compile(optimizer="adam", run_eagerly=run_eagerly)
    losses = model.fit(music_streaming_data.tf_dataloader(batch_size=50), epochs=num_epochs)
    assert len(losses.epoch) == num_epochs
    assert all(measure >= 0 for metric in losses.history for measure in losses.history[metric])<|MERGE_RESOLUTION|>--- conflicted
+++ resolved
@@ -24,22 +24,10 @@
 test_utils = pytest.importorskip("merlin_models.tf.utils.testing_utils")
 
 
-<<<<<<< HEAD
-def test_retrieval_task(music_streaming_data: SyntheticData, num_epochs=5, run_eagerly=True):
-    music_streaming_data._schema = music_streaming_data.schema.remove_by_tag(Tag.TARGETS)
-    user_tower = ml.inputs(
-        music_streaming_data.schema.select_by_tag(Tag.USER), ml.MLPBlock([512, 256])
-    )
-    item_tower = ml.inputs(
-        music_streaming_data.schema.select_by_tag(Tag.ITEM), ml.MLPBlock([512, 256])
-    )
-    two_tower = ml.merge({"user": user_tower, "item": item_tower})
-=======
 @pytest.mark.parametrize("run_eagerly", [True, False])
 def test_retrieval_task(music_streaming_data: SyntheticData, run_eagerly, num_epochs=2):
     music_streaming_data._schema = music_streaming_data.schema.remove_by_tag(Tag.TARGETS)
     two_tower = ml.TwoTowerBlock(music_streaming_data.schema, query_tower=ml.MLPBlock([512, 256]))
->>>>>>> 2f8cbe57
     model = two_tower.connect(ml.ItemRetrievalTask(softmax_temperature=2))
 
     output = model(music_streaming_data.tf_tensor_dict)
