#
# Copyright (c) 2021, NVIDIA CORPORATION.
#
# Licensed under the Apache License, Version 2.0 (the "License");
# you may not use this file except in compliance with the License.
# You may obtain a copy of the License at
#
#     http://www.apache.org/licenses/LICENSE-2.0
#
# Unless required by applicable law or agreed to in writing, software
# distributed under the License is distributed on an "AS IS" BASIS,
# WITHOUT WARRANTIES OR CONDITIONS OF ANY KIND, either express or implied.
# See the License for the specific language governing permissions and
# limitations under the License.
#

import logging
from typing import Dict, Optional, Tuple, Union

from merlin.schema import Schema, Tags, TagsType

from ..core import Block, BlockType, ParallelBlock, TabularAggregationType
from ..features.continuous import ContinuousFeatures
from ..features.embedding import (
    ContinuousEmbedding,
    EmbeddingFeatures,
    EmbeddingOptions,
    SequenceEmbeddingFeatures,
)
from .aggregation import SequenceAggregation, SequenceAggregator
from .masking import MaskingBlock, masking_registry

LOG = logging.getLogger("merlin-models")


def InputBlock(
    schema: Schema,
    branches: Optional[Dict[str, Block]] = None,
    post: Optional[BlockType] = None,
    aggregation: Optional[TabularAggregationType] = None,
    seq: bool = False,
    add_continuous_branch: bool = True,
    continuous_tags: Optional[Union[TagsType, Tuple[Tags]]] = (Tags.CONTINUOUS,),
    continuous_projection: Optional[Block] = None,
    add_embedding_branch: bool = True,
    embedding_options: EmbeddingOptions = EmbeddingOptions(),
    categorical_tags: Optional[Union[TagsType, Tuple[Tags]]] = (Tags.CATEGORICAL,),
    sequential_tags: Optional[Union[TagsType, Tuple[Tags]]] = (Tags.SEQUENCE,),
    split_sparse: bool = False,
    masking: Optional[Union[str, MaskingBlock]] = None,
    seq_aggregator: Block = SequenceAggregator(SequenceAggregation.MEAN),
    **kwargs,
) -> Block:
    """The entry block of the model to process input features from a schema.

    This function creates continuous and embedding layers, and connects them via `ParallelBlock`.
        If aggregation argument is not set, it returns a dictionary of multiple tensors
        each corresponds to an input feature.
        Otherwise, it merges the tensors into one using the aggregation method.

    Example usage::

        mlp = ml.InputBlock(schema).connect(ml.MLPBlock([64, 32]))

    Parameters:
    ----------
<<<<<<< HEAD
        post: Optional[BlockType]
            Transformations to apply on the inputs after the module is
            called (so **after** `forward`).
            Defaults to None
        aggregation: Optional[TabularAggregationType]
            Aggregation to apply after processing the  `forward`-method to output a single Tensor.
            Defaults to None
        seq: bool
            Whether to process inputs for sequential model (returns 3-D tensor)
            or not (returns 2-D tensor). Use `seq=True` to treat the sparse (list) features
            as sequences (e.g. for sequential recommendation) and `seq=False` to treat sparse
            features as multi-hot categorical representations.
            Defaults to False
        add_continuous_branch: bool
            If set, add the branch to process continuous features
            Defaults to True
        continuous_tags: Optional[Union[TagsType, Tuple[Tags]]]
            Tags to filter the continuous features
            Defaults to  (Tags.CONTINUOUS,)
        continuous_projection: Optional[Block]
            If set, concatenate all numerical features and project using the
            specified Block.
            Defaults to None
        add_embedding_branch: bool
            If set, add the branch to process categorical features
            Defaults to True
        categorical_tags: Optional[Union[TagsType, Tuple[Tags]]]
            Tags to filter the continuous features
            Defaults to (Tags.CATEGORICAL,)
        sequential_tags: Optional[Union[TagsType, Tuple[Tags]]]
            Tags to filter the sparse features
            Defaults to (Tags.SEQUENCE,)
        split_sparse: Optional[bool]
            When True, separate the processing of context (2-D) and sparse features (3-D).
            Defaults to False
        masking: Optional[Union[str, MaskSequence]], optional
            If set, Apply masking to the input embeddings and compute masked labels.
            Defaults to None
        seq_aggregator: Block
            If non-sequential model (seq=False):
            aggregate the sparse features tensor along the sequence axis.
            Defaults to SequenceAggregator('mean')
=======
    schema: Schema
        Schema of the input data. This Schema object will be automatically generated using
        [NVTabular](https://nvidia-merlin.github.io/NVTabular/main/Introduction.html).
        Next to this, it's also possible to construct it manually.
    branches: Dict[str, Block], optional
        Dictionary of branches to use inside the InputBlock.
    post: Optional[BlockType]
        Transformations to apply on the inputs after the module is
        called (so **after** `forward`).
        Defaults to None
    aggregation: Optional[TabularAggregationType]
        Aggregation to apply after processing the  `forward`-method to output a single Tensor.
        Defaults to None
    seq: bool
        Whether to process inputs for sequential model (returns 3-D tensor)
        or not (returns 2-D tensor). Use `seq=True` to treat the sparse (list) features
        as sequences (e.g. for sequential recommendation) and `seq=False` to treat sparse
        features as multi-hot categorical representations.
        Defaults to False
    add_continuous_branch: bool
        If set, add the branch to process continuous features
        Defaults to True
    continuous_tags: Optional[Union[TagsType, Tuple[Tag]]]
        Tags to filter the continuous features
        Defaults to  (Tag.CONTINUOUS,)
    continuous_projection: Optional[Block]
        If set, concatenate all numerical features and projet using the
        specified Block.
        Defaults to None
    add_embedding_branch: bool
        If set, add the branch to process categorical features
        Defaults to True
    categorical_tags: Optional[Union[TagsType, Tuple[Tag]]]
        Tags to filter the continuous features
        Defaults to (Tag.CATEGORICAL,)
    sequential_tags: Optional[Union[TagsType, Tuple[Tag]]]
        Tags to filter the sparse features
        Defaults to (Tag.SEQUENCE,)
    split_sparse: Optional[bool]
        When True, separate the processing of context (2-D) and sparse features (3-D).
        Defaults to False
    masking: Optional[Union[str, MaskSequence]], optional
        If set, Apply masking to the input embeddings and compute masked labels.
        Defaults to None
    seq_aggregator: Block
        If non-sequential model (seq=False):
        aggregate the sparse features tensor along the sequence axis.
        Defaults to SequenceAggregator('mean')
>>>>>>> 1249ac9f
    """
    branches = branches or {}

    if split_sparse:
        sparse_schema = schema.select_by_tag(sequential_tags)
        context_schema = schema.remove_by_tag(sequential_tags)
        if not sparse_schema:
            raise ValueError(
                "Please make sure that schema has features tagged as 'sequence' when"
                "`split_context` is set to True"
            )
        if not aggregation:
            LOG.info(
                "aggregation is not provided, "
                "default `concat` will be used to merge sequential features"
            )
            aggregation = "concat"
        agg = aggregation
        sparse_interactions = InputBlock(
            sparse_schema,
            branches,
            post,
            aggregation=agg,
            seq=True,
            add_continuous_branch=add_continuous_branch,
            continuous_tags=continuous_tags,
            continuous_projection=continuous_projection,
            add_embedding_branch=add_embedding_branch,
            embedding_options=embedding_options,
            categorical_tags=categorical_tags,
            split_sparse=False,
        )
        if masking:
            if isinstance(masking, str):
                masking = masking_registry.parse(masking)()
            sparse_interactions = sparse_interactions.connect(masking)

        if not seq:
            sparse_interactions = sparse_interactions.connect(seq_aggregator)

        if not context_schema:
            return sparse_interactions

        branches["sparse"] = sparse_interactions
        return InputBlock(
            context_schema,
            branches,
            post,
            aggregation=agg,
            seq=False,
            add_continuous_branch=add_continuous_branch,
            continuous_tags=continuous_tags,
            continuous_projection=continuous_projection,
            add_embedding_branch=add_embedding_branch,
            embedding_options=embedding_options,
            categorical_tags=categorical_tags,
            split_sparse=False,
        )

    if add_continuous_branch and schema.select_by_tag(continuous_tags).column_schemas:
        branches["continuous"] = ContinuousFeatures.from_schema(
            schema,
            tags=continuous_tags,
        )
    if add_embedding_branch and schema.select_by_tag(categorical_tags).column_schemas:
        emb_cls = SequenceEmbeddingFeatures if seq else EmbeddingFeatures

        branches["categorical"] = emb_cls.from_schema(
            schema, tags=categorical_tags, options=embedding_options
        )

    if continuous_projection:
        return ContinuousEmbedding(
            ParallelBlock(branches),
            continuous_projection,
            aggregation=aggregation,
            post=post,
            name="continuous_projection",
        )

    return ParallelBlock(branches, aggregation=aggregation, post=post, is_input=True, **kwargs)<|MERGE_RESOLUTION|>--- conflicted
+++ resolved
@@ -64,50 +64,6 @@
 
     Parameters:
     ----------
-<<<<<<< HEAD
-        post: Optional[BlockType]
-            Transformations to apply on the inputs after the module is
-            called (so **after** `forward`).
-            Defaults to None
-        aggregation: Optional[TabularAggregationType]
-            Aggregation to apply after processing the  `forward`-method to output a single Tensor.
-            Defaults to None
-        seq: bool
-            Whether to process inputs for sequential model (returns 3-D tensor)
-            or not (returns 2-D tensor). Use `seq=True` to treat the sparse (list) features
-            as sequences (e.g. for sequential recommendation) and `seq=False` to treat sparse
-            features as multi-hot categorical representations.
-            Defaults to False
-        add_continuous_branch: bool
-            If set, add the branch to process continuous features
-            Defaults to True
-        continuous_tags: Optional[Union[TagsType, Tuple[Tags]]]
-            Tags to filter the continuous features
-            Defaults to  (Tags.CONTINUOUS,)
-        continuous_projection: Optional[Block]
-            If set, concatenate all numerical features and project using the
-            specified Block.
-            Defaults to None
-        add_embedding_branch: bool
-            If set, add the branch to process categorical features
-            Defaults to True
-        categorical_tags: Optional[Union[TagsType, Tuple[Tags]]]
-            Tags to filter the continuous features
-            Defaults to (Tags.CATEGORICAL,)
-        sequential_tags: Optional[Union[TagsType, Tuple[Tags]]]
-            Tags to filter the sparse features
-            Defaults to (Tags.SEQUENCE,)
-        split_sparse: Optional[bool]
-            When True, separate the processing of context (2-D) and sparse features (3-D).
-            Defaults to False
-        masking: Optional[Union[str, MaskSequence]], optional
-            If set, Apply masking to the input embeddings and compute masked labels.
-            Defaults to None
-        seq_aggregator: Block
-            If non-sequential model (seq=False):
-            aggregate the sparse features tensor along the sequence axis.
-            Defaults to SequenceAggregator('mean')
-=======
     schema: Schema
         Schema of the input data. This Schema object will be automatically generated using
         [NVTabular](https://nvidia-merlin.github.io/NVTabular/main/Introduction.html).
@@ -130,9 +86,9 @@
     add_continuous_branch: bool
         If set, add the branch to process continuous features
         Defaults to True
-    continuous_tags: Optional[Union[TagsType, Tuple[Tag]]]
+    continuous_tags: Optional[Union[TagsType, Tuple[Tags]]]
         Tags to filter the continuous features
-        Defaults to  (Tag.CONTINUOUS,)
+        Defaults to  (Tags.CONTINUOUS,)
     continuous_projection: Optional[Block]
         If set, concatenate all numerical features and projet using the
         specified Block.
@@ -140,12 +96,12 @@
     add_embedding_branch: bool
         If set, add the branch to process categorical features
         Defaults to True
-    categorical_tags: Optional[Union[TagsType, Tuple[Tag]]]
+    categorical_tags: Optional[Union[TagsType, Tuple[Tags]]]
         Tags to filter the continuous features
-        Defaults to (Tag.CATEGORICAL,)
-    sequential_tags: Optional[Union[TagsType, Tuple[Tag]]]
+        Defaults to (Tags.CATEGORICAL,)
+    sequential_tags: Optional[Union[TagsType, Tuple[Tags]]]
         Tags to filter the sparse features
-        Defaults to (Tag.SEQUENCE,)
+        Defaults to (Tags.SEQUENCE,)
     split_sparse: Optional[bool]
         When True, separate the processing of context (2-D) and sparse features (3-D).
         Defaults to False
@@ -156,7 +112,6 @@
         If non-sequential model (seq=False):
         aggregate the sparse features tensor along the sequence axis.
         Defaults to SequenceAggregator('mean')
->>>>>>> 1249ac9f
     """
     branches = branches or {}
 
