#
# Copyright (c) 2021, NVIDIA CORPORATION.
#
# Licensed under the Apache License, Version 2.0 (the "License");
# you may not use this file except in compliance with the License.
# You may obtain a copy of the License at
#
#     http://www.apache.org/licenses/LICENSE-2.0
#
# Unless required by applicable law or agreed to in writing, software
# distributed under the License is distributed on an "AS IS" BASIS,
# WITHOUT WARRANTIES OR CONDITIONS OF ANY KIND, either express or implied.
# See the License for the specific language governing permissions and
# limitations under the License.
#
from typing import Any, Callable, Dict, Optional

<<<<<<< HEAD
import tensorflow as tf
from merlin.schema import Schema, Tags
from tensorflow.python.keras.layers import Dot

from ..core import Block, BlockType, ParallelBlock, TabularAggregation, tabular_aggregation_registry
=======
from merlin_standard_lib import Schema, Tag

from ..core import Block, BlockType, ParallelBlock
>>>>>>> 1249ac9f
from ..features.embedding import EmbeddingFeatures, EmbeddingOptions
from .inputs import InputBlock


def TwoTowerBlock(
    schema,
    query_tower: Block,
    item_tower: Optional[Block] = None,
    query_tower_tag=Tags.USER,
    item_tower_tag=Tags.ITEM,
    embedding_dim_default: Optional[int] = 64,
    post: Optional[BlockType] = None,
    **kwargs,
) -> ParallelBlock:
    """
    Builds the Two-tower architecture, as proposed in the following
    `paper https://doi.org/10.1145/3298689.3346996`_ [Xinyang19].

    Parameters
    ----------
    schema : Schema
        The `Schema` with the input features
    query_tower : Block
        The `Block` that combines user features
    item_tower : Optional[Block], optional
        The optional `Block` that combines items features.
        If not provided, a copy of the query_tower is used.
    query_tower_tag : Tag
        The tag to select query features, by default `Tags.USER`
    item_tower_tag : Tag
        The tag to select item features, by default `Tags.ITEM`
    embedding_dim_default : Optional[int], optional
        Dimension of the embeddings, by default 64
    post: Optional[Block], optional
        The optional `Block` to apply on both outputs of Two-tower model

    Returns
    -------
    ParallelBlock
        The Two-tower block

    Raises
    ------
    ValueError
        The schema is required by TwoTower
    ValueError
        The query_tower is required by TwoTower
    """
    if schema is None:
        raise ValueError("The schema is required by TwoTower")
    if query_tower is None:
        raise ValueError("The query_tower is required by TwoTower")

    _item_tower: Block = item_tower or query_tower.copy()
    embedding_options = EmbeddingOptions(embedding_dim_default=embedding_dim_default)
    if not getattr(_item_tower, "inputs", None):
        item_schema = schema.select_by_tag(item_tower_tag) if item_tower_tag else schema
        if not item_schema:
            raise ValueError(
                f"The schema should contain features with the tag `{item_tower_tag}`,"
                "required by item-tower"
            )
        item_tower_inputs = InputBlock(item_schema, embedding_options=embedding_options)
        _item_tower = item_tower_inputs.connect(_item_tower)
    if not getattr(query_tower, "inputs", None):
        query_schema = schema.select_by_tag(query_tower_tag) if query_tower_tag else schema
        if not query_schema:
            raise ValueError(
                f"The schema should contain features with the tag `{query_schema}`,"
                "required by query-tower"
            )
        query_inputs = InputBlock(query_schema, embedding_options=embedding_options)
        query_tower = query_inputs.connect(query_tower)

    two_tower = ParallelBlock({"query": query_tower, "item": _item_tower}, post=post, **kwargs)

    return two_tower


def MatrixFactorizationBlock(
    schema: Schema,
    dim: int,
    query_id_tag=Tags.USER_ID,
    item_id_tag=Tags.ITEM_ID,
    embeddings_initializers: Optional[Dict[str, Callable[[Any], None]]] = None,
    **kwargs,
):
    query_item_schema = schema.select_by_tag(query_id_tag) + schema.select_by_tag(item_id_tag)
    embedding_options = EmbeddingOptions(
        embedding_dim_default=dim, embeddings_initializers=embeddings_initializers
    )
    matrix_factorization = EmbeddingFeatures.from_schema(
        query_item_schema, options=embedding_options, **kwargs
    )

    return matrix_factorization<|MERGE_RESOLUTION|>--- conflicted
+++ resolved
@@ -15,17 +15,9 @@
 #
 from typing import Any, Callable, Dict, Optional
 
-<<<<<<< HEAD
-import tensorflow as tf
 from merlin.schema import Schema, Tags
-from tensorflow.python.keras.layers import Dot
-
-from ..core import Block, BlockType, ParallelBlock, TabularAggregation, tabular_aggregation_registry
-=======
-from merlin_standard_lib import Schema, Tag
 
 from ..core import Block, BlockType, ParallelBlock
->>>>>>> 1249ac9f
 from ..features.embedding import EmbeddingFeatures, EmbeddingOptions
 from .inputs import InputBlock
 
