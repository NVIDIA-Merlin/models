--- conflicted
+++ resolved
@@ -13,18 +13,14 @@
 # See the License for the specific language governing permissions and
 # limitations under the License.
 #
-<<<<<<< HEAD
-from typing import List, Optional, Union
-=======
 import abc
 from typing import Optional
->>>>>>> 15a0e5fa
+
+import tensorflow as tf
+from tensorflow.python.keras.layers import Dot
 
 from merlin_standard_lib import Schema, Tag
 
-<<<<<<< HEAD
-from ..core import Block, ParallelBlock, TabularTransformationsType, merge
-=======
 from ..core import (
     Block,
     BlockType,
@@ -33,9 +29,31 @@
     merge,
     tabular_aggregation_registry,
 )
->>>>>>> 15a0e5fa
 from ..features.embedding import EmbeddingFeatures
+from ..typing import TabularData
 from .inputs import TabularFeatures
+
+
+class Distance(TabularAggregation, abc.ABC):
+    def call(self, inputs: TabularData, **kwargs) -> tf.Tensor:
+        assert len(inputs) == 2
+
+        return self.distance(inputs, **kwargs)
+
+    def distance(self, inputs: TabularData, **kwargs) -> tf.Tensor:
+        raise NotImplementedError()
+
+
+@tabular_aggregation_registry.register("cosine")
+class CosineSimilarity(Distance):
+    def __init__(self, trainable=True, name=None, dtype=None, dynamic=False, **kwargs):
+        super().__init__(trainable, name, dtype, dynamic, **kwargs)
+        self.dot = Dot(axes=1, normalize=True)
+
+    def distance(self, inputs: TabularData, **kwargs) -> tf.Tensor:
+        out = self.dot(list(inputs.values()))
+
+        return out
 
 
 def TwoTowerBlock(
@@ -45,12 +63,8 @@
     query_tower_tag=Tag.USER,
     item_tower_tag=Tag.ITEM,
     embedding_dim_default: Optional[int] = 64,
-<<<<<<< HEAD
-    post: Optional[TabularTransformationsType] = None,
-=======
     post: Optional[BlockType] = None,
     # negative_memory_bank=None,
->>>>>>> 15a0e5fa
     **kwargs
 ) -> ParallelBlock:
     _item_tower: Block = item_tower or query_tower.copy()
