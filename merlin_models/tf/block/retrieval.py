--- conflicted
+++ resolved
@@ -102,13 +102,12 @@
     embedding_options = EmbeddingOptions(embedding_dim_default=embedding_dim_default)
     if not getattr(_item_tower, "inputs", None):
         item_schema = schema.select_by_tag(item_tower_tag) if item_tower_tag else schema
-<<<<<<< HEAD
         if not item_schema:
             raise ValueError(
                 f"The schema should contain features with the tag `{item_tower_tag}`,"
                 "required by item-tower"
             )
-        item_tower_inputs = inputs(item_schema, embedding_options=embedding_options)
+        item_tower_inputs = InputBlock(item_schema, embedding_options=embedding_options)
         _item_tower = item_tower_inputs.connect(_item_tower)
     if not getattr(query_tower, "inputs", None):
         query_schema = schema.select_by_tag(query_tower_tag) if query_tower_tag else schema
@@ -117,20 +116,8 @@
                 f"The schema should contain features with the tag `{query_schema}`,"
                 "required by query-tower"
             )
-        query_inputs = inputs(query_schema, embedding_options=embedding_options)
+        query_inputs = InputBlock(query_schema, embedding_options=embedding_options)
         query_tower = query_inputs.connect(query_tower)
-=======
-        _item_tower = InputBlock(
-            item_schema,
-            embedding_dim_default=embedding_dim_default,
-        ).connect(_item_tower)
-    if not getattr(query_tower, "inputs", None):
-        query_schema = schema.select_by_tag(query_tower_tag) if query_tower_tag else schema
-        query_tower = InputBlock(
-            query_schema,
-            embedding_dim_default=embedding_dim_default,
-        ).connect(query_tower)
->>>>>>> 5c453f26
 
     two_tower = ParallelBlock({"query": query_tower, "item": _item_tower}, post=post, **kwargs)
 
