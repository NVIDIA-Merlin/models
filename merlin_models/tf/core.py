#
# Copyright (c) 2021, NVIDIA CORPORATION.
#
# Licensed under the Apache License, Version 2.0 (the "License");
# you may not use this file except in compliance with the License.
# You may obtain a copy of the License at
#
#     http://www.apache.org/licenses/LICENSE-2.0
#
# Unless required by applicable law or agreed to in writing, software
# distributed under the License is distributed on an "AS IS" BASIS,
# WITHOUT WARRANTIES OR CONDITIONS OF ANY KIND, either express or implied.
# See the License for the specific language governing permissions and
# limitations under the License.
#

import abc
import copy
import sys
from collections import defaultdict
from functools import reduce
from typing import Dict, List, Optional, Sequence, Text, Type, Union, overload

import six
import tensorflow as tf
from tensorflow.keras.layers import Layer
from tensorflow.python.keras.utils import generic_utils
from tensorflow.python.ops import variables as tf_variables

from merlin_models.config.schema import SchemaMixin
from merlin_standard_lib import Registry, RegistryMixin, Schema, Tag
from merlin_standard_lib.utils.doc_utils import docstring_parameter
from merlin_standard_lib.utils.misc_utils import filter_kwargs

from .typing import TabularData, TensorOrTabularData
from .utils.mixins import LossMixin, MetricsMixin, ModelLikeBlock
from .utils.tf_utils import (
    batch_ref,
    calculate_batch_size_from_input_shapes,
    maybe_deserialize_keras_objects,
    maybe_serialize_keras_objects,
)

block_registry: Registry = Registry.class_registry("tf.blocks")
BlockType = Union["Block", str, Sequence[str]]


@tf.keras.utils.register_keras_serializable(package="merlin_models")
class BlockContext(Layer):
    def __init__(self, **kwargs):
        super().__init__(**kwargs)
        self._shared_variables: Dict[str, tf.Variable] = {}
        self._feature_blocks = []
        self._current_batch_ref = None

    def call(self, inputs, training=None, **kwargs):
        ref = batch_ref(inputs)
        if ref != self._current_batch_ref:
            for block in self._feature_blocks:
                block.call_features(inputs, training=training)
            self._current_batch_ref = ref

        return {}

    def add_features_block(self, block):
        self._feature_blocks.append(block)

    def register_variable(self, name: str, variable: tf.Variable):
        self._shared_variables[name] = variable

    @property
    def shared_variables(self) -> Dict[str, tf.Variable]:
        return self._shared_variables

    @property
    def feature_shapes(self):
        return self._feature_shapes

    def get_embedding(self, name: Union[str, Tag]) -> tf.Variable:
        return self._shared_variables[f"{name}/embedding"]

    def _merge(self, other: "BlockContext"):
        self._shared_variables.update(other._shared_variables)
        self._feature_blocks = list(set(self._feature_blocks + other._feature_blocks))

    def compute_output_shape(self, input_shape):
        self._feature_shapes = input_shape

        return {}


class ContextMixin:
    @property
    def context(self) -> BlockContext:
        if not hasattr(self, "_context"):
            self._context = BlockContext()

        return self._context

    def _set_context(self, context: BlockContext):
        if hasattr(self, "_context"):
            context._merge(self._context)
        self._context = context


class Block(SchemaMixin, ContextMixin, Layer):
    registry = block_registry

    @classmethod
    def parse(cls, *block: BlockType) -> "Block":
        if len(block) == 1 and isinstance(block[0], (list, tuple)):
            block = block[0]

        if len(block) == 1:
            output: "Block" = cls.registry.parse(block[0])
        else:
            blocks = [cls.registry.parse(b) for b in block]
            output: "Block" = blocks[0].connect(*blocks[1:])

        return output

    def as_tabular(self, name=None) -> "Block":
        if not name:
            name = self.name

        return SequentialBlock([self, AsTabular(name)], copy_layers=False)

    @classmethod
    def from_layer(cls, layer: tf.keras.layers.Layer) -> "Block":
        layer.__class__ = cls

        return layer  # type: ignore

    def repeat(self, num: int = 1) -> "SequentialBlock":
        repeated = []
        for _ in range(num):
            repeated.append(self.copy())

        return SequentialBlock(repeated)

    def prepare(
        self,
        block=None,
        post: Optional[BlockType] = None,
        aggregation: Optional["TabularAggregationType"] = None,
    ) -> "SequentialBlock":
        block = TabularBlock(post=post, aggregation=aggregation) or block

        return SequentialBlock([block, self])

    def repeat_in_parallel(
        self,
        num: int = 1,
        prefix=None,
        names: Optional[List[str]] = None,
        post: Optional[BlockType] = None,
        aggregation: Optional["TabularAggregationType"] = None,
        copies=True,
        residual=False,
        **kwargs,
    ) -> "ParallelBlock":
        repeated = {}
        iterator = names if names else range(num)
        if not names and prefix:
            iterator = [f"{prefix}{num}" for num in iterator]
        for name in iterator:
            repeated[str(name)] = self.copy() if copies else self

        if residual:
            repeated["shortcut"] = NoOp()

        return ParallelBlock(repeated, post=post, aggregation=aggregation, **kwargs)

    def connect(
        self, *block: Union[tf.keras.layers.Layer, str], block_name: Optional[str] = None
    ) -> "SequentialBlock":
        blocks = [self.parse(b) for b in block]

        for b in blocks:
            if isinstance(b, Block):
                b._set_context(self.context)
                if not b.schema:
                    b.schema = self.schema

        output = SequentialBlock([self, *blocks], copy_layers=False, block_name=block_name)

        if isinstance(blocks[-1], ModelLikeBlock):
            return Model(output)

        return output

    def connect_with_residual(
        self,
        block: Union[tf.keras.layers.Layer, str],
        activation=None,
    ) -> "SequentialBlock":
        _block = self.parse(block)
        residual_block = ResidualBlock(_block, activation=activation)

        if isinstance(self, SequentialBlock):
            self.layers.append(residual_block)

            return self

        return SequentialBlock([self, residual_block], copy_layers=False)

    def connect_with_shortcut(
        self,
        block: Union[tf.keras.layers.Layer, str],
        shortcut_filter: Optional["Filter"] = None,
        post: Optional[BlockType] = None,
        aggregation: Optional["TabularAggregationType"] = None,
        block_outputs_name: Optional[str] = None,
    ) -> "SequentialBlock":
        _block = self.parse(block)
        residual_block = WithShortcut(
            _block,
            shortcut_filter=shortcut_filter,
            post=post,
            aggregation=aggregation,
            block_outputs_name=block_outputs_name,
        )

        if isinstance(self, SequentialBlock):
            self.layers.append(residual_block)

            return self

        return SequentialBlock([self, residual_block], copy_layers=False)

    def connect_debug_block(self, append=True):
        if not append:
            return SequentialBlock([Debug(), self])

        return self.apply(Debug())

    def connect_branch(
        self,
        *branches: Union["Block", "PredictionTask", str],
        add_rest=False,
        post: Optional[BlockType] = None,
        aggregation: Optional["TabularAggregationType"] = None,
        **kwargs,
    ) -> "SequentialBlock":
        branches = [self.parse(b) for b in branches]

        all_features = []
        for branch in branches:
            if getattr(branch, "set_schema", None):
                branch.set_schema(self.schema)
            if isinstance(branch, SequentialBlock):
                filter_features = branch.filter_features
                if filter_features:
                    all_features.extend(filter_features)

        if add_rest:
            rest_features = self.schema.remove_by_name(list(set([str(f) for f in all_features])))
            rest_block = SequentialBlock([Filter(rest_features)])
            branches.append(rest_block)

        if all(isinstance(branch, ModelLikeBlock) for branch in branches):
            parallel = ParallelPredictionBlock(
                *branches, post=post, aggregation=aggregation, **kwargs
            )

            return Model(SequentialBlock([self, parallel]))

        return SequentialBlock(
            [self, ParallelBlock(*branches, post=post, aggregation=aggregation, **kwargs)]
        )

    def _add_embedding_table(
        self,
        name=None,
        shape=None,
        dtype=None,
        initializer=None,
        regularizer=None,
        table_name=None,
        trainable=None,
        constraint=None,
        use_resource=None,
        synchronization=tf_variables.VariableSynchronization.AUTO,
        aggregation=tf_variables.VariableAggregation.NONE,
        **kwargs,
    ):
        table_name = table_name or f"{name}/embedding"
        weight = super().add_weight(
            table_name,
            shape,
            dtype,
            initializer,
            regularizer,
            trainable,
            constraint,
            use_resource,
            synchronization,
            aggregation,
            **kwargs,
        )

        self.context.register_variable(table_name, weight)

        return weight

    def select_by_name(self, name: str) -> Optional["Block"]:
        if name == self.name:
            return self

        return None

    def __call__(self, *args, **kwargs):
        if getattr(self, "is_input", False):
            self.context(*args, **kwargs)

        return super().__call__(*args, **kwargs)

    def call_targets(self, predictions, targets, **kwargs) -> tf.Tensor:
        return targets

    def build(self, input_shape):
        if hasattr(self, "call_features"):
            self.context.add_features_block(self)

        return super().build(input_shape)

    def copy(self):
        return self.from_config(self.get_config())

    @classmethod
    def parse_block(cls, input: Union["Block", tf.keras.layers.Layer]) -> "Block":
        if isinstance(input, Block):
            return input

        return cls.from_layer(input)

    def __rrshift__(self, other):
        return right_shift_layer(self, other)


@tf.keras.utils.register_keras_serializable(package="merlin_models")
class SequentialBlock(Block):
    """The SequentialLayer represents a sequence of Keras layers.
    It is a Keras Layer that can be used instead of tf.keras.layers.Sequential,
    which is actually a Keras Model.  In contrast to keras Sequential, this
    layer can be used as a pure Layer in tf.functions and when exporting
    SavedModels, without having to pre-declare input and output shapes.  In turn,
    this layer is usable as a preprocessing layer for TF Agents Networks, and
    can be exported via PolicySaver.
    Usage::

        c = SequentialLayer([layer1, layer2, layer3])
        output = c(inputs)    # Equivalent to: output = layer3(layer2(layer1(inputs)))
    """

    def __init__(
        self,
        layers,
        filter: Optional[Union[Schema, Tag, List[str], "Filter"]] = None,
        block_name: Optional[str] = None,
        copy_layers: bool = False,
        **kwargs,
    ):
        """Create a composition.

        Parameters
        ----------
        layers:
            A list or tuple of layers to compose.
        **kwargs:
            Arguments to pass to `Keras` layer initializer, including `name`.

        Raises
        ------
        TypeError:
            If any of the layers are not instances of keras `Layer`.
        """
        self.block_name = block_name
        for layer in layers:
            if not isinstance(layer, tf.keras.layers.Layer):
                raise TypeError(
                    "Expected all layers to be instances of keras Layer, but saw: '{}'".format(
                        layer
                    )
                )

        super(SequentialBlock, self).__init__(**kwargs)
        layers = copy.copy(layers) if copy_layers else layers
        if filter:
            if not isinstance(filter, Filter):
                filter = Filter(filter)
            self.layers = [filter, *layers]
        else:
            self.layers = layers

    def compute_output_shape(self, input_shape):
        output_shape = input_shape
        for layer in self.layers:
            output_shape = layer.compute_output_shape(output_shape)
        return output_shape

    def compute_output_signature(self, input_signature):
        output_signature = input_signature
        for layer in self.layers:
            output_signature = layer.compute_output_signature(output_signature)
        return output_signature

    def build(self, input_shape=None):
        last_layer = None
        for layer in self.layers:
            try:
                layer.build(input_shape)
            except TypeError:
                t, v, tb = sys.exc_info()
                if isinstance(input_shape, dict) and isinstance(last_layer, TabularBlock):
                    v = TypeError(
                        f"Couldn't build {layer}, "
                        f"did you forget to add aggregation to {last_layer}?"
                    )
                six.reraise(t, v, tb)
            input_shape = layer.compute_output_shape(input_shape)
            last_layer = layer
        self.built = True

    def set_schema(self, schema=None):
        for layer in self.layers:
            self._maybe_set_schema(layer, schema)

        return super().set_schema(schema)

    def _set_context(self, context: BlockContext):
        for layer in self.layers:
            if hasattr(layer, "_set_context"):
                layer._set_context(context)

    def _get_name(self):
        return self.block_name if self.block_name else f"{self.__class__.__name__}"

    @property
    def inputs(self):
        first = list(self)[0]
        if is_input_block(first):
            return first

    @property
    def last(self):
        return self.layers[-1]

    @property
    def filter_features(self) -> List[str]:
        if isinstance(self.layers[0], Filter):
            return self.layers[0].feature_names
        elif isinstance(self.layers[0], SequentialBlock):
            return self.layers[0].filter_features

        return []

    @property
    def trainable_weights(self):
        if not self.trainable:
            return []
        weights = {}
        for layer in self.layers:
            for v in layer.trainable_weights:
                weights[id(v)] = v
        return list(weights.values())

    @property
    def non_trainable_weights(self):
        weights = {}
        for layer in self.layers:
            for v in layer.non_trainable_weights:
                weights[id(v)] = v
        return list(weights.values())

    @property
    def trainable(self):
        return all(layer.trainable for layer in self.layers)

    @trainable.setter
    def trainable(self, value):
        for layer in self.layers:
            layer.trainable = value

    @property
    def losses(self):
        values = set()
        for layer in self.layers:
            values.update(layer.losses)
        return list(values)

    @property
    def regularizers(self):
        values = set()
        for layer in self.layers:
            values.update(layer.regularizers)
        return list(values)

    def call(self, inputs, training=False, **kwargs):
        outputs = inputs
        for i, layer in enumerate(self.layers):
            if i == len(self.layers) - 1:
                filtered_kwargs = filter_kwargs(kwargs, layer, filter_positional_or_keyword=False)
            else:
                filtered_kwargs = filter_kwargs(
                    dict(training=training), layer, filter_positional_or_keyword=False
                )
            outputs = layer(outputs, **filtered_kwargs)

        return outputs

    def compute_loss(self, inputs, targets, **kwargs):
        outputs, targets = inputs, targets
        for layer in self.layers:
            outputs, targets = layer.compute_loss(outputs, targets=targets, **kwargs)

        return outputs, targets

    def call_targets(self, predictions, targets, training=None, **kwargs):
        outputs = targets
        for layer in self.layers:
            outputs = layer.call_targets(predictions, outputs, training=training, **kwargs)

        return outputs

    def get_config(self):
        config = {}
        for i, layer in enumerate(self.layers):
            config[i] = tf.keras.utils.serialize_keras_object(layer)

        return config

    def __getitem__(self, key):
        return self.layers[key]

    @property
    def is_tabular(self):
        return getattr(self.layers[-1], "is_tabular", False)

    @classmethod
    def from_config(cls, config, custom_objects=None):
        layers = [
            tf.keras.layers.deserialize(conf, custom_objects=custom_objects)
            for conf in config.values()
        ]

        return SequentialBlock(layers)

    def __rrshift__(self, other):
        return right_shift_layer(self, other)

    def __rshift__(self, other):
        # pylint: disable=arguments-out-of-order
        return right_shift_layer(other, self)


tabular_aggregation_registry: Registry = Registry.class_registry("tf.tabular_aggregations")


class FeaturesBlock(Block):
    def compute_output_shape(self, input_shape):
        return super().compute_output_shape(input_shape)

    @abc.abstractmethod
    def call_features(self, features: TabularData, training=None, **kwargs):
        raise NotImplementedError()


class TabularAggregation(
    SchemaMixin, tf.keras.layers.Layer, RegistryMixin["TabularAggregation"], abc.ABC
):
    registry = tabular_aggregation_registry

    """Aggregation of `TabularData` that outputs a single `Tensor`"""

    def call(self, inputs: TabularData, **kwargs) -> tf.Tensor:
        raise NotImplementedError()

    def _expand_non_sequential_features(self, inputs: TabularData) -> TabularData:
        inputs_sizes = {k: v.shape for k, v in inputs.items()}
        seq_features_shapes, sequence_length = self._get_seq_features_shapes(inputs_sizes)

        if len(seq_features_shapes) > 0:
            non_seq_features = set(inputs.keys()).difference(set(seq_features_shapes.keys()))
            for fname in non_seq_features:
                # Including the 2nd dim and repeating for the sequence length
                inputs[fname] = tf.tile(tf.expand_dims(inputs[fname], 1), (1, sequence_length, 1))

        return inputs

    def _get_seq_features_shapes(self, inputs_sizes: Dict[str, tf.TensorShape]):
        seq_features_shapes = dict()
        for fname, fshape in inputs_sizes.items():
            # Saves the shapes of sequential features
            if len(fshape) >= 3:
                seq_features_shapes[fname] = tuple(fshape[:2])

        sequence_length = 0
        if len(seq_features_shapes) > 0:
            if len(set(seq_features_shapes.values())) > 1:
                raise ValueError(
                    "All sequential features must share the same shape in the first two dims "
                    "(batch_size, seq_length): {}".format(seq_features_shapes)
                )

            sequence_length = list(seq_features_shapes.values())[0][1]

        return seq_features_shapes, sequence_length

    def _check_concat_shapes(self, inputs: TabularData):
        input_sizes = {k: v.shape for k, v in inputs.items()}
        if len(set([tuple(v[:-1]) for v in input_sizes.values()])) > 1:
            raise Exception(
                "All features dimensions except the last one must match: {}".format(input_sizes)
            )

    def _get_agg_output_size(self, input_size, agg_dim, axis=-1):
        batch_size = calculate_batch_size_from_input_shapes(input_size)
        seq_features_shapes, sequence_length = self._get_seq_features_shapes(input_size)

        if len(seq_features_shapes) > 0:
            return batch_size, sequence_length, agg_dim

        return batch_size, agg_dim

    def get_values(self, inputs: TabularData) -> List[tf.Tensor]:
        values = []
        for value in inputs.values():
            if type(value) is dict:
                values.extend(self.get_values(value))  # type: ignore
            else:
                values.append(value)

        return values


TabularAggregationType = Union[str, TabularAggregation]


TABULAR_MODULE_PARAMS_DOCSTRING = """
    pre: Union[str, TabularTransformation, List[str], List[TabularTransformation]], optional
        Transformations to apply on the inputs when the module is called (so **before** `call`).
    post: Union[str, TabularTransformation, List[str], List[TabularTransformation]], optional
        Transformations to apply on the inputs after the module is called (so **after** `call`).
    aggregation: Union[str, TabularAggregation], optional
        Aggregation to apply after processing the `call`-method to output a single Tensor.

        Next to providing a class that extends TabularAggregation, it's also possible to provide
        the name that the class is registered in the `tabular_aggregation_registry`. Out of the box
        this contains: "concat", "stack", "element-wise-sum" &
        "element-wise-sum-item-multi".
    schema: Optional[DatasetSchema]
        DatasetSchema containing the columns used in this block.
    name: Optional[str]
        Name of the layer.
"""


@docstring_parameter(tabular_module_parameters=TABULAR_MODULE_PARAMS_DOCSTRING)
@tf.keras.utils.register_keras_serializable(package="merlin_models")
class TabularBlock(Block):
    """Layer that's specialized for tabular-data by integrating many often used operations.

    Note, when extending this class, typically you want to overwrite the `compute_call_output_shape`
    method instead of the normal `compute_output_shape`. This because a Block can contain pre- and
    post-processing and the output-shapes are handled automatically in `compute_output_shape`. The
    output of `compute_call_output_shape` should be the shape that's outputted by the `call`-method.

    Parameters
    ----------
    {tabular_module_parameters}
    """

    def __init__(
        self,
        pre: Optional[BlockType] = None,
        post: Optional[BlockType] = None,
        aggregation: Optional[TabularAggregationType] = None,
        schema: Optional[Schema] = None,
        name: Optional[str] = None,
        **kwargs,
    ):
        super().__init__(name=name, **kwargs)
        self.input_size = None
        self.set_pre(pre)
        self.set_post(post)
        self.set_aggregation(aggregation)

        if schema:
            self.set_schema(schema)

    @classmethod
    def from_schema(
        cls, schema: Schema, tags=None, allow_none=True, **kwargs
    ) -> Optional["TabularBlock"]:
        """Instantiate a TabularLayer instance from a DatasetSchema.

        Parameters
        ----------
        schema
        tags
        kwargs

        Returns
        -------
        Optional[TabularModule]
        """
        schema_copy = schema.copy()
        if tags:
            schema_copy = schema_copy.select_by_tag(tags)
            if not schema_copy.column_names and not allow_none:
                raise ValueError(f"No features with tags: {tags} found")

        if not schema_copy.column_names:
            return None

        return cls.from_features(schema_copy.column_names, schema=schema_copy, **kwargs)

    @classmethod
    @docstring_parameter(tabular_module_parameters=TABULAR_MODULE_PARAMS_DOCSTRING, extra_padding=4)
    def from_features(
        cls,
        features: List[str],
        pre: Optional[BlockType] = None,
        post: Optional[BlockType] = None,
        aggregation: Optional[TabularAggregationType] = None,
        name=None,
        **kwargs,
    ) -> "TabularBlock":
        """
        Initializes a TabularLayer instance where the contents of features will be filtered out

        Parameters
        ----------
        features: List[str]
            A list of feature-names that will be used as the first pre-processing op to filter out
            all other features not in this list.
        {tabular_module_parameters}

        Returns
        -------
        TabularModule
        """
        pre = [Filter(features), pre] if pre else Filter(features)  # type: ignore

        return cls(pre=pre, post=post, aggregation=aggregation, name=name, **kwargs)

    def pre_call(
        self, inputs: TabularData, transformations: Optional[BlockType] = None
    ) -> TabularData:
        """Method that's typically called before the forward method for pre-processing.

        Parameters
        ----------
        inputs: TabularData
             input-data, typically the output of the forward method.
        transformations: TabularTransformationsType, optional

        Returns
        -------
        TabularData
        """
        return self._maybe_apply_transformations(
            inputs, transformations=transformations or self.pre
        )

    def call(self, inputs: TabularData, **kwargs) -> TabularData:
        return inputs

    def post_call(
        self,
        inputs: TabularData,
        transformations: Optional[BlockType] = None,
        merge_with: Union["TabularBlock", List["TabularBlock"]] = None,
        aggregation: Optional[TabularAggregationType] = None,
    ) -> TensorOrTabularData:
        """Method that's typically called after the forward method for post-processing.

        Parameters
        ----------
        inputs: TabularData
            input-data, typically the output of the forward method.
        transformations: TabularTransformationType, optional
            Transformations to apply on the input data.
        merge_with: Union[TabularModule, List[TabularModule]], optional
            Other TabularModule's to call and merge the outputs with.
        aggregation: TabularAggregationType, optional
            Aggregation to aggregate the output to a single Tensor.

        Returns
        -------
        TensorOrTabularData (Tensor when aggregation is set, else TabularData)
        """
        _aggregation: Optional[TabularAggregation] = None
        if aggregation:
            _aggregation = TabularAggregation.parse(aggregation)
        _aggregation = _aggregation or getattr(self, "aggregation", None)

        outputs = inputs
        if merge_with:
            if not isinstance(merge_with, list):
                merge_with = [merge_with]
            for layer_or_tensor in merge_with:
                to_add = layer_or_tensor(inputs) if callable(layer_or_tensor) else layer_or_tensor
                outputs.update(to_add)

        outputs = self._maybe_apply_transformations(
            outputs, transformations=transformations or self.post
        )

        if _aggregation:
            schema = getattr(self, "schema", None)
            _aggregation.set_schema(schema)
            return _aggregation(outputs)

        return outputs

    def __call__(  # type: ignore
        self,
        inputs: TabularData,
        *args,
        pre: Optional[BlockType] = None,
        post: Optional[BlockType] = None,
        merge_with: Union["TabularBlock", List["TabularBlock"]] = None,
        aggregation: Optional[TabularAggregationType] = None,
        **kwargs,
    ) -> TensorOrTabularData:
        """We overwrite the call method in order to be able to do pre- and post-processing.

        Parameters
        ----------
        inputs: TabularData
            Input TabularData.
        pre: TabularTransformationsType, optional
            Transformations to apply before calling the forward method. If pre is None, this method
            will check if `self.pre` is set.
        post: TabularTransformationsType, optional
            Transformations to apply after calling the forward method. If post is None, this method
            will check if `self.post` is set.
        merge_with: Union[TabularModule, List[TabularModule]]
            Other TabularModule's to call and merge the outputs with.
        aggregation: TabularAggregationType, optional
            Aggregation to aggregate the output to a single Tensor.

        Returns
        -------
        TensorOrTabularData (Tensor when aggregation is set, else TabularData)
        """
        inputs = self.pre_call(inputs, transformations=pre)

        # This will call the `call` method implemented by the super class.
        outputs = super().__call__(inputs, *args, **kwargs)  # noqa

        if isinstance(outputs, dict):
            outputs = self.post_call(
                outputs, transformations=post, merge_with=merge_with, aggregation=aggregation
            )

        return outputs

    def _maybe_apply_transformations(
        self,
        inputs: TabularData,
        transformations: Optional[BlockType] = None,
    ) -> TabularData:
        """Apply transformations to the inputs if these are defined.

        Parameters
        ----------
        inputs
        transformations

        Returns
        -------

        """
        if transformations:
            transformations = Block.parse(transformations)
            return transformations(inputs)

        return inputs

    def compute_call_output_shape(self, input_shapes):
        return input_shapes

    def compute_output_shape(self, input_shapes):
        if self.pre:
            input_shapes = self.pre.compute_output_shape(input_shapes)

        output_shapes = self._check_post_output_size(self.compute_call_output_shape(input_shapes))

        return output_shapes

    def build(self, input_shapes):
        super().build(input_shapes)
        output_shapes = input_shapes
        if self.pre:
            self.pre.build(input_shapes)
            output_shapes = self.pre.compute_output_shape(input_shapes)

        output_shapes = self.compute_call_output_shape(output_shapes)

        if isinstance(output_shapes, dict):
            if self.post:
                self.post.build(output_shapes)
                output_shapes = self.post.compute_output_shape(output_shapes)
            if self.aggregation:
                schema = getattr(self, "schema", None)
                self.aggregation.set_schema(schema)

                self.aggregation.build(output_shapes)

    def get_config(self):
        config = super(TabularBlock, self).get_config()
        config = maybe_serialize_keras_objects(self, config, ["pre", "post", "aggregation"])

        if self.schema:
            config["schema"] = self.schema.to_json()

        return config

    @property
    def is_tabular(self) -> bool:
        return True

    @classmethod
    def from_config(cls, config):
        config = maybe_deserialize_keras_objects(config, ["pre", "post", "aggregation"])
        if "schema" in config:
            config["schema"] = Schema().from_json(config["schema"])

        return super().from_config(config)

    def _check_post_output_size(self, input_shapes):
        output_shapes = input_shapes

        if isinstance(output_shapes, dict):
            if self.post:
                output_shapes = self.post.compute_output_shape(output_shapes)
            if self.aggregation:
                schema = getattr(self, "schema", None)
                self.aggregation.set_schema(schema)
                output_shapes = self.aggregation.compute_output_shape(output_shapes)

        return output_shapes

    def apply_to_all(self, inputs, columns_to_filter=None):
        if columns_to_filter:
            inputs = Filter(columns_to_filter)(inputs)
        outputs = tf.nest.map_structure(self, inputs)

        return outputs

    def set_schema(self, schema=None):
        self._maybe_set_schema(self.pre, schema)
        self._maybe_set_schema(self.post, schema)
        self._maybe_set_schema(self.aggregation, schema)

        return super().set_schema(schema)

    def set_pre(self, value: Optional[BlockType]):
        self._pre = Block.parse(value) if value else None

    @property
    def pre(self) -> Optional[Block]:
        """

        Returns
        -------
        SequentialTabularTransformations, optional
        """
        return self._pre

    @property
    def post(self) -> Optional[Block]:
        """

        Returns
        -------
        SequentialTabularTransformations, optional
        """
        return self._post

    def set_post(self, value: Optional[BlockType]):
        self._post = Block.parse(value) if value else None

    @property
    def aggregation(self) -> Optional[TabularAggregation]:
        """

        Returns
        -------
        TabularAggregation, optional
        """
        return self._aggregation

    def set_aggregation(self, value: Optional[Union[str, TabularAggregation]]):
        """

        Parameters
        ----------
        value
        """
        if value:
            self._aggregation: Optional[TabularAggregation] = TabularAggregation.parse(value)
        else:
            self._aggregation = None

    def repr_ignore(self):
        return []

    def repr_extra(self):
        return []

    def repr_add(self):
        return []

    @staticmethod
    def calculate_batch_size_from_input_shapes(input_shapes):
        return calculate_batch_size_from_input_shapes(input_shapes)

    def __rrshift__(self, other):
        return right_shift_layer(self, other)


@tf.keras.utils.register_keras_serializable(package="merlin_models")
class Filter(TabularBlock):
    """Transformation that filters out certain features from `TabularData`."

    Parameters
    ----------
    to_include: List[str]
        List of features to include in the result of calling the module
    pop: bool
        Boolean indicating whether to pop the features to exclude from the inputs dictionary.
    """

    @overload
    def __init__(
        self,
        inputs: Schema,
        name=None,
        pop=False,
        exclude=False,
        add_to_context: bool = False,
        **kwargs,
    ):
        ...

    @overload
    def __init__(
        self,
        inputs: Tag,
        name=None,
        pop=False,
        exclude=False,
        add_to_context: bool = False,
        **kwargs,
    ):
        ...

    @overload
    def __init__(
        self,
        inputs: Sequence[str],
        name=None,
        pop=False,
        exclude=False,
        add_to_context: bool = False,
        **kwargs,
    ):
        ...

    def __init__(
        self, inputs, name=None, pop=False, exclude=False, add_to_context: bool = False, **kwargs
    ):
        if isinstance(inputs, Tag):
            self.feature_names = inputs
        else:
            self.feature_names = list(inputs.column_names) if isinstance(inputs, Schema) else inputs
        super().__init__(name=name, **kwargs)
        self.exclude = exclude
        self.pop = pop
        self.add_to_context = add_to_context

    def set_schema(self, schema=None):
        out = super().set_schema(schema)

        if isinstance(self.feature_names, Tag):
            self.feature_names = self.schema.select_by_tag(self.feature_names).column_names

        return out

    def call(self, inputs: TabularData, **kwargs) -> TabularData:
        """Filter out features from inputs.

        Parameters
        ----------
        inputs: TabularData
            Input dictionary containing features to filter.

        Returns Filtered TabularData that only contains the feature-names in `self.to_include`.
        -------

        """
        assert isinstance(inputs, dict), "Inputs needs to be a dict"

        outputs = {k: v for k, v in inputs.items() if self.check_feature(k)}
        if self.pop:
            for key in outputs.keys():
                inputs.pop(key)

        if self.add_to_context:
            self.context.tensors.update(outputs)

            return {}

        return outputs

    def compute_call_output_shape(self, input_shape):
        if self.add_to_context:
            return {}

        outputs = {k: v for k, v in input_shape.items() if self.check_feature(k)}

        return outputs

    def check_feature(self, feature_name) -> bool:
        if self.exclude:
            return feature_name not in self.feature_names

        return feature_name in self.feature_names

    def get_config(self):
        config = super().get_config()
        config["inputs"] = self.feature_names
        config["exclude"] = self.exclude
        config["pop"] = self.pop

        return config

    # @classmethod
    # def from_config(cls, config):
    #     config = maybe_deserialize_keras_objects(config, ["pre", "post", "aggregation"])
    #     if "schema" in config:
    #         config["schema"] = Schema().from_json(config["schema"])
    #
    #     return cls(config.pop(""), **config)


@tf.keras.utils.register_keras_serializable(package="merlin_models")
class ParallelBlock(TabularBlock):
    """Merge multiple layers or TabularModule's into a single output of TabularData.

    Parameters
    ----------
    blocks_to_merge: Union[TabularModule, Dict[str, TabularBlock]]
        TabularBlocks to merge into, this can also be one or multiple dictionaries keyed by the
        name the module should have.
    {tabular_module_parameters}
    """

    def __init__(
        self,
        *inputs: Union[tf.keras.layers.Layer, Dict[str, tf.keras.layers.Layer]],
        pre: Optional[BlockType] = None,
        post: Optional[BlockType] = None,
        aggregation: Optional[TabularAggregationType] = None,
        schema: Optional[Schema] = None,
        name: Optional[str] = None,
        strict: bool = False,
        **kwargs,
    ):
        super().__init__(
            pre=pre, post=post, aggregation=aggregation, schema=schema, name=name, **kwargs
        )
        self.strict = strict
        self.parallel_layers: Union[List[TabularBlock], Dict[str, TabularBlock]]
        if all(isinstance(x, dict) for x in inputs):
            to_merge: Dict[str, tf.keras.layers.Layer] = reduce(
                lambda a, b: dict(a, **b), inputs
            )  # type: ignore
            parsed_to_merge: Dict[str, TabularBlock] = {}
            for key, val in to_merge.items():
                if not getattr(val, "is_tabular", False):
                    if not hasattr(val, "as_tabular"):
                        val = SequentialBlock([val, AsTabular(key)], copy_layers=False)
                    else:
                        val = val.as_tabular(key)
                parsed_to_merge[key] = val
            self.parallel_layers = parsed_to_merge
        elif all(isinstance(x, tf.keras.layers.Layer) for x in inputs):
            parsed: List[TabularBlock] = []
            for i, inp in enumerate(inputs):
                if not getattr(inp, "is_tabular", False):
                    if not hasattr(inp, "as_tabular"):
                        val = SequentialBlock([inp, AsTabular(str(i))], copy_layers=False)
                    else:
                        inp = inp.as_tabular(str(i))
                parsed.append(inp)
            self.parallel_layers = parsed
        else:
            raise ValueError(
                "Please provide one or multiple layer's to merge or "
                f"dictionaries of layer. got: {inputs}"
            )

        for block in self.parallel_values:
            block._set_context(self.context)

        # Merge schemas if necessary.
        if not schema and all(getattr(m, "schema", False) for m in self.parallel_values):
            if len(self.parallel_values) == 1:
                self.set_schema(self.parallel_values[0].schema)
            else:
                s = reduce(
                    lambda a, b: a + b, [m.schema for m in self.parallel_values]
                )  # type: ignore
                self.set_schema(s)

    @property
    def parallel_values(self) -> List[tf.keras.layers.Layer]:
        if isinstance(self.parallel_layers, dict):
            return list(self.parallel_layers.values())

        return self.parallel_layers

    @property
    def parallel_dict(self) -> Dict[str, tf.keras.layers.Layer]:
        if isinstance(self.parallel_layers, dict):
            return self.parallel_layers

        return {str(i): m for i, m in enumerate(self.parallel_layers)}

    def _set_context(self, context: "BlockContext"):
        for layer in self.parallel_values:
            if hasattr(layer, "_set_context"):
                layer._set_context(context)
        super(ParallelBlock, self)._set_context(context)

    def select_by_name(self, name: str, tabular_output: bool = False) -> Optional["Block"]:
        block = self.parallel_dict.get(name)
        if not tabular_output and isinstance(block[-1], AsTabular):
            return block[0]

        return block

    def __getitem__(self, key) -> "Block":
        return self.parallel_dict[key]

    def __setitem__(self, key: str, item: "Block"):
        self.parallel_dict[key] = item

    def add_branch(self, name: str, block: "Block") -> "ParallelBlock":
        if isinstance(self.parallel_layers, dict):
            self.parallel_layers[name] = block

        return self

    def apply_to_branch(self, branch_name: str, *block: "Block"):
        if isinstance(self.parallel_layers, dict):
            self.parallel_layers[branch_name] = self.parallel_layers[branch_name].apply(*block)

    def call(self, inputs, **kwargs):
        if self.strict:
            assert isinstance(inputs, dict), "Inputs needs to be a dict"

        outputs = {}
        if isinstance(inputs, dict) and all(
            name in inputs for name in list(self.parallel_dict.keys())
        ):
            for name, block in self.parallel_dict.items():
                out = block(inputs[name])
                if isinstance(out, dict):
                    outputs.update(out)
                else:
                    outputs[name] = out
        else:
            for name, layer in self.parallel_dict.items():
                out = layer(inputs)
                if isinstance(out, dict):
                    outputs.update(out)
                else:
                    outputs[name] = out

        return outputs

    def compute_call_output_shape(self, input_shape):
        output_shapes = {}

        for name, layer in self.parallel_dict.items():
            if isinstance(input_shape, dict) and all(
                key in input_shape for key in list(self.parallel_dict.keys())
            ):
                out = layer.compute_output_shape(input_shape[name])
            else:
                out = layer.compute_output_shape(input_shape)
            if isinstance(out, dict):
                output_shapes.update(out)
            else:
                output_shapes[name] = out

        return output_shapes

    # def build(self, input_shape):
    #     if isinstance(input_shape, dict) and all(
    #             name in input_shape for name in list(self.parallel_dict.keys())
    #     ):
    #         for key, block in self.parallel_dict.items():
    #             block.build(input_shape[key])
    #     else:
    #         for layer in self.parallel_values:
    #             layer.build(input_shape)
    #
    #     return super().build(input_shape)

    def get_config(self):
        return maybe_serialize_keras_objects(
            self, super(ParallelBlock, self).get_config(), ["parallel_layers"]
        )

    @classmethod
    def from_config(cls, config, custom_objects=None):
        config = maybe_deserialize_keras_objects(config, ["pre", "post", "aggregation"])
        if "schema" in config:
            config["schema"] = Schema().from_json(config["schema"])

        parallel_layers = config.pop("parallel_layers")
        inputs = {
            name: tf.keras.layers.deserialize(conf, custom_objects=custom_objects)
            for name, conf in parallel_layers.items()
        }

        return cls(inputs, **config)


@tf.keras.utils.register_keras_serializable(package="merlin_models")
class AsTabular(tf.keras.layers.Layer):
    """Converts a Tensor to TabularData by converting it to a dictionary.

    Parameters
    ----------
    output_name: str
        Name that should be used as the key in the output dictionary.
    name: str
        Name of the layer.
    """

    def __init__(self, output_name: str, name=None, **kwargs):
        super().__init__(name=name, **kwargs)
        self.output_name = output_name

    def call(self, inputs, **kwargs):
        return {self.output_name: inputs}

    def get_config(self):
        config = super(AsTabular, self).get_config()
        config["output_name"] = self.output_name

        return config

    @property
    def is_tabular(self) -> bool:
        return True


@tf.keras.utils.register_keras_serializable(package="merlin_models")
class NoOp(tf.keras.layers.Layer):
    def call(self, inputs, **kwargs):
        return inputs

    def compute_output_shape(self, input_shape):
        return input_shape


@tf.keras.utils.register_keras_serializable(package="merlin_models")
class Debug(tf.keras.layers.Layer):
    def call(self, inputs, **kwargs):
        return inputs

    def compute_output_shape(self, input_shape):
        return input_shape


@tf.keras.utils.register_keras_serializable(package="merlin_models")
class WithShortcut(ParallelBlock):
    def __init__(
        self,
        block: Union[tf.keras.layers.Layer, Block],
        shortcut_filter: Optional[Filter] = None,
        aggregation=None,
        post: Optional[BlockType] = None,
        schema: Optional[Schema] = None,
        name: Optional[str] = None,
        strict: bool = False,
        block_outputs_name: Optional[str] = None,
        **kwargs,
    ):
        block_outputs_name = block_outputs_name or block.name
        shortcut = shortcut_filter if shortcut_filter else NoOp()
        inputs = {block_outputs_name: block, "shortcut": shortcut}
        super().__init__(
            inputs,
            post=post,
            aggregation=aggregation,
            schema=schema,
            name=name,
            strict=strict,
            **kwargs,
        )

    @classmethod
    def from_config(cls, config, **kwargs):
        output = ParallelBlock.from_config(config, **kwargs)
        output.__class__ = cls

        return output


@tf.keras.utils.register_keras_serializable(package="merlin_models")
class ResidualBlock(WithShortcut):
    def __init__(
        self,
        block: Union[tf.keras.layers.Layer, Block],
        activation=None,
        post: Optional[BlockType] = None,
        schema: Optional[Schema] = None,
        name: Optional[str] = None,
        strict: bool = False,
        **kwargs,
    ):
        from merlin_models.tf.block.aggregation import SumResidual

        super().__init__(
            block,
            post=post,
            aggregation=SumResidual(activation=activation),
            schema=schema,
            name=name,
            strict=strict,
            **kwargs,
        )


class DualEncoderBlock(ParallelBlock):
    def __init__(
        self,
        left: Union[TabularBlock, tf.keras.layers.Layer],
        right: Union[TabularBlock, tf.keras.layers.Layer],
        pre: Optional[BlockType] = None,
        post: Optional[BlockType] = None,
        aggregation: Optional[TabularAggregationType] = None,
        schema: Optional[Schema] = None,
        left_name: str = "left",
        right_name: str = "right",
        name: Optional[str] = None,
        strict: bool = False,
        **kwargs,
    ):
        if not getattr(left, "is_tabular", False):
            left = SequentialBlock([left, AsTabular(left_name)])
        if not getattr(right, "is_tabular", False):
            right = SequentialBlock([right, AsTabular(right_name)])

        towers = {left_name: left, right_name: right}

        super().__init__(
            towers,
            pre=pre,
            post=post,
            aggregation=aggregation,
            schema=schema,
            name=name,
            strict=strict,
            **kwargs,
        )

    @classmethod
    def from_config(cls, config, **kwargs):
        output = ParallelBlock.from_config(config, **kwargs)
        output.__class__ = cls

        return output


def call_parallel(self, other, aggregation=None, **kwargs):
    return ParallelBlock(self, other, aggregation=aggregation, **kwargs)


TabularBlock.__add__ = call_parallel


# TabularBlock.merge = call_parallel


def name_fn(name, inp):
    return "/".join([name, inp]) if name else None


MetricOrMetricClass = Union[tf.keras.metrics.Metric, Type[tf.keras.metrics.Metric]]


class Sampler(abc.ABC):
    @abc.abstractmethod
    def sample(self) -> tf.Tensor:
        raise NotImplementedError()


@tf.keras.utils.register_keras_serializable(package="merlin_models")
class PredictionTask(Layer, LossMixin, MetricsMixin, ContextMixin):
    def __init__(
        self,
        target_name: Optional[str] = None,
        task_name: Optional[str] = None,
        metrics: Optional[List[MetricOrMetricClass]] = None,
        pre: Optional[Block] = None,
        task_block: Optional[Layer] = None,
        prediction_metrics: Optional[List[tf.keras.metrics.Metric]] = None,
        label_metrics: Optional[List[tf.keras.metrics.Metric]] = None,
        loss_metrics: Optional[List[tf.keras.metrics.Metric]] = None,
        name: Optional[Text] = None,
        **kwargs,
    ) -> None:
        """Initializes the task.

        Parameters
        ----------
        loss:
            Loss function. Defaults to BinaryCrossentropy.
        metrics:
            List of Keras metrics to be evaluated.
        prediction_metrics:
            List of Keras metrics used to summarize the predictions.
        label_metrics:
            List of Keras metrics used to summarize the labels.
        loss_metrics:
            List of Keras metrics used to summarize the loss.
        name:
            Optional task name.
        """

        super().__init__(name=name, **kwargs)
        self.target_name = target_name
        self.task_block = task_block
        self._task_name = task_name
        self.pre = pre

        create_metrics = self._create_metrics
        self.eval_metrics = create_metrics(metrics) if metrics else []
        self.prediction_metrics = create_metrics(prediction_metrics) if prediction_metrics else []
        self.label_metrics = create_metrics(label_metrics) if label_metrics else []
        self.loss_metrics = create_metrics(loss_metrics) if loss_metrics else []

    def pre_call(self, inputs, **kwargs):
        x = inputs

        if self.task_block:
            x = self.task_block(x)

        if self.pre:
            x = self.pre(inputs, **kwargs)

        return x

    def pre_loss(self, predictions, targets, **kwargs):
        targets = self.pre.call_targets(predictions, targets, **kwargs)

        return targets

    def __call__(self, *args, **kwargs):
        inputs = self.pre_call(*args, **kwargs)

        # This will call the `call` method implemented by the super class.
        outputs = super().__call__(inputs, **kwargs)  # noqa

        return outputs

    def build_task(self, input_shape, schema: Schema, body: Block, **kwargs):
        return super().build(input_shape)

    def _create_metrics(self, metrics: List[MetricOrMetricClass]) -> List[tf.keras.metrics.Metric]:
        outputs = []
        for metric in metrics:
            if not isinstance(metric, tf.keras.metrics.Metric):
                metric = metric(name=self.child_name(generic_utils.to_snake_case(metric.__name__)))
            outputs.append(metric)

        return outputs

    @property
    def task_name(self):
        if self._task_name:
            return self._task_name

        base_name = generic_utils.to_snake_case(self.__class__.__name__)

        return name_fn(self.target_name, base_name) if self.target_name else base_name

    def child_name(self, name):
        return name_fn(self.task_name, name)

    @abc.abstractmethod
    def _compute_loss(
        self, predictions, targets, sample_weight=None, training: bool = False, **kwargs
    ) -> tf.Tensor:
        raise NotImplementedError()

    def compute_loss(  # type: ignore
        self,
        predictions,
        targets={},
        training: bool = False,
        compute_metrics=True,
        sample_weight: Optional[tf.Tensor] = None,
        **kwargs,
    ) -> tf.Tensor:
<<<<<<< HEAD
        if isinstance(targets, dict):
            if len(targets) == 0:
                targets = None
            if self.target_name:
                targets = targets[self.target_name]
        if isinstance(predictions, dict) and self.target_name:
            predictions = predictions[self.task_name]
        if targets is not None:
            if len(targets.shape) == len(predictions.shape) - 1:
                predictions = tf.squeeze(predictions)
=======
        if isinstance(targets, dict) and self.target_name:
            targets = targets[self.target_name]

        if isinstance(predictions, dict) and self.target_name:
            predictions = predictions[self.task_name]
>>>>>>> 2f8cbe57

        if self.pre:
            targets = self.pre_loss(predictions, targets, **kwargs)

        if len(targets.shape) == len(predictions.shape) - 1:
            predictions = tf.squeeze(predictions)

        loss = self._compute_loss(
            predictions, targets=targets, sample_weight=sample_weight, training=training
        )

        if compute_metrics:
            update_ops = self.calculate_metrics(predictions, targets, forward=False, loss=loss)

            update_ops = [x for x in update_ops if x is not None]

            with tf.control_dependencies(update_ops):
                return tf.identity(loss)

        return loss

    def repr_add(self):
        return [("loss", self.loss)]

    def calculate_metrics(self, predictions, targets, sample_weight=None, forward=True, loss=None):
        if isinstance(targets, dict) and self.target_name:
            targets = targets[self.target_name]

        if forward:
            predictions = self(predictions)

        update_ops = []

        for metric in self.eval_metrics:
            update_ops.append(
                metric.update_state(y_true=targets, y_pred=predictions, sample_weight=sample_weight)
            )

        for metric in self.prediction_metrics:
            update_ops.append(metric.update_state(predictions, sample_weight=sample_weight))

        for metric in self.label_metrics:
            update_ops.append(metric.update_state(targets, sample_weight=sample_weight))

        for metric in self.loss_metrics:
            if not loss:
                loss = self.loss(y_true=targets, y_pred=predictions, sample_weight=sample_weight)
            update_ops.append(metric.update_state(loss, sample_weight=sample_weight))

        return update_ops

    def metric_results(self, mode: str = None):
        return {metric.name: metric.result() for metric in self.metrics}

    def metric_result_dict(self, mode=None):
        return self.metric_results(mode=mode)

    def reset_metrics(self):
        for metric in self.metrics:
            metric.reset()

    @classmethod
    def from_config(cls, config):
        config = maybe_deserialize_keras_objects(
            config,
            {
                "pre": tf.keras.layers.deserialize,
                "loss": tf.keras.losses.deserialize,
                "metrics": tf.keras.metrics.deserialize,
                "prediction_metrics": tf.keras.metrics.deserialize,
                "label_metrics": tf.keras.metrics.deserialize,
                "loss_metrics": tf.keras.metrics.deserialize,
            },
        )

        return super().from_config(config)

    def get_config(self):
        config = super().get_config()
        config = maybe_serialize_keras_objects(
            self,
            config,
            ["metrics", "prediction_metrics", "label_metrics", "loss_metrics", "loss", "pre"],
        )

        # config["summary_type"] = self.sequence_summary.summary_type
        if self.target_name:
            config["target_name"] = self.target_name
        if self._task_name:
            config["task_name"] = self._task_name

        return config


class ParallelPredictionBlock(ParallelBlock, LossMixin, MetricsMixin):
    def __init__(
        self,
        *prediction_tasks: PredictionTask,
        task_blocks: Optional[Union[Layer, Dict[str, Layer]]] = None,
        task_weights: Optional[List[float]] = None,
        bias_block: Optional[Layer] = None,
        loss_reduction=tf.reduce_mean,
        pre: Optional[BlockType] = None,
        post: Optional[BlockType] = None,
        **kwargs,
    ):
        self.loss_reduction = loss_reduction

        self.prediction_tasks = prediction_tasks
        self.task_weights = task_weights

        self.bias_block = bias_block
        self.bias_logit = tf.keras.layers.Dense(1)

        # pre = [pre, MaybeCallBody(body)] if pre else MaybeCallBody(body)

        self.prediction_task_dict = {}
        if prediction_tasks:
            for task in prediction_tasks:
                self.prediction_task_dict[task.task_name] = task

        super(ParallelPredictionBlock, self).__init__(self.prediction_task_dict, pre=pre, post=post)

        self._task_weight_dict = defaultdict(lambda: 1.0)
        if task_weights:
            for task, val in zip(prediction_tasks, task_weights):
                self._task_weight_dict[task.task_name] = val

        self._set_task_blocks(task_blocks)

    @classmethod
    def get_tasks_from_schema(cls, schema, task_weight_dict=None):
        task_weight_dict = task_weight_dict or {}

        tasks: List[PredictionTask] = []
        task_weights = []
        from .prediction.classification import BinaryClassificationTask
        from .prediction.regression import RegressionTask

        for binary_target in schema.select_by_tag(Tag.BINARY_CLASSIFICATION).column_names:
            tasks.append(BinaryClassificationTask(binary_target))
            task_weights.append(task_weight_dict.get(binary_target, 1.0))
        for regression_target in schema.select_by_tag(Tag.REGRESSION).column_names:
            tasks.append(RegressionTask(regression_target))
            task_weights.append(task_weight_dict.get(regression_target, 1.0))
        # TODO: Add multi-class classification here. Figure out how to get number of classes

        return task_weights, tasks

    @classmethod
    def from_schema(  # type: ignore
        cls,
        schema: Schema,
        task_blocks: Optional[Union[Layer, Dict[str, Layer]]] = None,
        task_weight_dict: Optional[Dict[str, float]] = None,
        bias_block: Optional[Layer] = None,
        loss_reduction=tf.reduce_mean,
        **kwargs,
    ) -> "ParallelPredictionBlock":
        task_weight_dict = task_weight_dict or {}

        task_weights, tasks = cls.get_tasks_from_schema(schema, task_weight_dict)

        return cls(
            *tasks,
            task_blocks=task_blocks,
            task_weights=task_weights,
            bias_block=bias_block,
            loss_reduction=loss_reduction,
            **kwargs,
        )

    @classmethod
    def task_names_from_schema(cls, schema: Schema) -> List[str]:
        _, tasks = cls.get_tasks_from_schema(schema)

        return [task.task_name for task in tasks]

    def _set_task_blocks(self, task_blocks):
        if not task_blocks:
            return

        if isinstance(task_blocks, dict):
            tasks_multi_names = self._prediction_tasks_multi_names()
            for key, task_block in task_blocks.items():
                if key in tasks_multi_names:
                    tasks = tasks_multi_names[key]
                    if len(tasks) == 1:
                        self.prediction_task_dict[tasks[0].task_name].task_block = task_block
                    else:
                        raise ValueError(
                            f"Ambiguous name: {key}, can't resolve it to a task "
                            "because there are multiple tasks that contain the key: "
                            f"{', '.join([task.task_name for task in tasks])}"
                        )
                else:
                    raise ValueError(
                        f"Couldn't find {key} in prediction_tasks, "
                        f"only found: {', '.join(list(self.prediction_task_dict.keys()))}"
                    )
        elif isinstance(task_blocks, Layer):
            for key, val in self.prediction_task_dict.items():
                task_block = task_blocks.from_config(task_blocks.get_config())
                val.task_block = task_block
        else:
            raise ValueError("`task_blocks` must be a Layer or a Dict[str, Layer]")

    def _prediction_tasks_multi_names(self) -> Dict[str, List[PredictionTask]]:
        prediction_tasks_multi_names = {
            name: [val] for name, val in self.prediction_task_dict.items()
        }
        for name, value in self.prediction_task_dict.items():
            name_parts = name.split("/")
            for name_part in name_parts:
                if name_part in prediction_tasks_multi_names:
                    prediction_tasks_multi_names[name_part].append(value)
                else:
                    prediction_tasks_multi_names[name_part] = [value]

        return prediction_tasks_multi_names

    def add_task(self, task: PredictionTask, task_weight=1):
        key = task.target_name
        self.parallel_dict[key] = task
        if task_weight:
            self._task_weight_dict[key] = task_weight

        return self

    def pop_labels(self, inputs: Dict[Text, tf.Tensor]):
        outputs = {}
        for name in self.parallel_dict.keys():
            outputs[name] = inputs.pop(name)

        return outputs

    def call(
        self,
        inputs: Union[TabularData, tf.Tensor],
        training: bool = False,
        bias_outputs=None,
        **kwargs,
    ):
        if isinstance(inputs, dict) and not all(
            name in inputs for name in list(self.parallel_dict.keys())
        ):
            if self.bias_block and not bias_outputs:
                bias_outputs = self.bias_block(inputs)
            inputs = self.body(inputs)

        outputs = super(ParallelPredictionBlock, self).call(inputs, **kwargs)

        if bias_outputs is not None:
            for key in outputs:
                outputs[key] += bias_outputs

        return outputs

    def compute_call_output_shape(self, input_shape):
        if isinstance(input_shape, dict) and not all(
            name in input_shape for name in list(self.parallel_dict.keys())
        ):
            input_shape = self.body.compute_output_shape(input_shape)

        return super().compute_call_output_shape(input_shape)

    def compute_loss(
        self, inputs: Union[tf.Tensor, TabularData], targets, training=False, **kwargs
    ) -> tf.Tensor:
        losses = []

        if isinstance(inputs, dict) and not all(
            name in inputs for name in list(self.parallel_dict.keys())
        ):
            filtered_kwargs = filter_kwargs(
                dict(training=training), self, filter_positional_or_keyword=False
            )
            predictions = self(inputs, **filtered_kwargs)
        else:
            predictions = inputs

        for name, task in self.prediction_task_dict.items():
            loss = task.compute_loss(predictions, targets, training=training, **kwargs)
            losses.append(loss * self._task_weight_dict[name])

        return self.loss_reduction(losses)

    def metric_results(self, mode=None):
        def name_fn(x):
            return "_".join([mode, x]) if mode else x

        metrics = {
            name_fn(name): task.metric_results() for name, task in self.prediction_task_dict.items()
        }

        return _output_metrics(metrics)

    def metric_result_dict(self, mode=None):
        results = {}
        for name, task in self.prediction_task_dict.items():
            results.update(task.metric_results(mode=mode))

        return results

    def reset_metrics(self):
        for task in self.prediction_task_dict.values():
            task.reset_metrics()

    @property
    def task_blocks(self) -> Dict[str, Optional[Layer]]:
        return {name: task.task_block for name, task in self.prediction_task_dict.items()}

    @property
    def task_names(self) -> List[str]:
        return [name for name in self.prediction_task_dict]

    @property
    def metrics(self) -> Dict[str, tf.keras.metrics.Metric]:
        outputs = {}
        for name, task in self.parallel_dict.items():
            outputs.update({metric.name: metric for metric in task.metrics})

        return outputs

    def repr_ignore(self) -> List[str]:
        return ["prediction_tasks", "parallel_layers"]

    def _set_context(self, context: "BlockContext"):
        for task in self.prediction_task_dict.values():
            task._set_context(context)
        super(ParallelPredictionBlock, self)._set_context(context)

    @classmethod
    def from_config(cls, config, **kwargs):
        config = maybe_deserialize_keras_objects(
            config, ["body", "prediction_tasks", "task_weights"]
        )

        if "schema" in config:
            config["schema"] = Schema().from_json(config["schema"])

        config["loss_reduction"] = getattr(tf, config["loss_reduction"])

        return cls(**config)

    def get_config(self):
        config = super().get_config()
        config = maybe_serialize_keras_objects(
            self, config, ["body", "loss_reduction", "prediction_tasks"]
        )
        if self.task_weights:
            config["task_weights"] = self.task_weights

        return config


@tf.keras.utils.register_keras_serializable(package="merlin_models")
class Model(tf.keras.Model, LossMixin, MetricsMixin):
    def __init__(self, body: Union[ModelLikeBlock, SequentialBlock], **kwargs):
        super(Model, self).__init__(**kwargs)
        if isinstance(body, SequentialBlock) and not isinstance(body.last, ModelLikeBlock):
            raise ValueError("SequentialBlock must have a ModelLikeBlock as last layer")
        self.body = body
        self.context = BlockContext()

    def build(self, input_shapes):
        self.body._set_context(self.context)

        super(Model, self).build(input_shapes)

    def call(self, inputs, **kwargs):
        outputs = self.body(inputs, **kwargs)
        return outputs

    @property
    def loss_block(self) -> ModelLikeBlock:
        return self.body.last if isinstance(self.body, SequentialBlock) else self.body

    def compute_loss(
        self,
        inputs: Union[tf.Tensor, TabularData],
        targets: Union[tf.Tensor, TabularData],
        compute_metrics=True,
        training: bool = False,
        **kwargs,
    ) -> tf.Tensor:
        return self.loss_block.compute_loss(
            inputs, targets, training=training, compute_metrics=compute_metrics, **kwargs
        )

    def calculate_metrics(
        self,
        inputs: Union[tf.Tensor, TabularData],
        targets: Union[tf.Tensor, TabularData],
        mode: str = "val",
        forward=True,
        **kwargs,
    ) -> Dict[str, Union[Dict[str, tf.Tensor], tf.Tensor]]:
        return self.loss_block.calculate_metrics(
            inputs, targets, mode=mode, forward=forward, **kwargs
        )

    def metric_results(self, mode=None):
        return self.loss_block.metric_results(mode=mode)

    def train_step(self, inputs):
        """Custom train step using the `compute_loss` method."""

        with tf.GradientTape() as tape:
            if isinstance(inputs, tuple):
                inputs, targets = inputs
            else:
                targets = None

            predictions = self(inputs, training=True)
            if isinstance(predictions, tuple):
                predictions, targets = predictions
            loss = self.compute_loss(predictions, targets, training=True)

            # Handle regularization losses as well.
            regularization_loss = sum(self.losses)

            total_loss = loss + regularization_loss

        gradients = tape.gradient(total_loss, self.trainable_variables)
        self.optimizer.apply_gradients(zip(gradients, self.trainable_variables))

        metrics = self.loss_block.metric_result_dict()
        metrics["loss"] = loss
        metrics["regularization_loss"] = regularization_loss
        metrics["total_loss"] = total_loss

        return metrics

    def test_step(self, inputs):
        """Custom test step using the `compute_loss` method."""

        if isinstance(inputs, tuple):
            inputs, targets = inputs
        else:
            targets = None

        predictions = self(inputs, training=True)
        if isinstance(predictions, tuple):
            predictions, targets = predictions
        loss = self.compute_loss(predictions, targets, training=False)

        # Handle regularization losses as well.
        regularization_loss = sum(self.losses)

        total_loss = loss + regularization_loss

        metrics = self.loss_block.metric_result_dict()
        metrics["loss"] = loss
        metrics["regularization_loss"] = regularization_loss
        metrics["total_loss"] = total_loss

        return metrics

    @classmethod
    def from_config(cls, config, custom_objects=None):
        body = tf.keras.utils.deserialize_keras_object(config.pop("body"))

        return cls(body, **config)

    def get_config(self):
        return {"body": tf.keras.utils.serialize_keras_object(self.body)}


def is_input_block(block) -> bool:
    return getattr(block, "is_input", False)


def has_input_block(block) -> bool:
    if isinstance(block, SequentialBlock):
        return block.inputs is not None
    return getattr(block, "is_input", False)


class InputBlockMixin:
    @property
    def is_input(self) -> bool:
        return True


class InputBlock(TabularBlock, InputBlockMixin):
    pass


def _output_metrics(metrics):
    if len(metrics) == 1:
        return metrics[list(metrics.keys())[0]]

    return metrics


def right_shift_layer(self, other):
    if isinstance(other, (list, Tag)):
        left_side = [Filter(other)]
    else:
        left_side = other.layers if isinstance(other, SequentialBlock) else [other]
    right_side = self.layers if isinstance(self, SequentialBlock) else [self]

    return SequentialBlock(left_side + right_side)<|MERGE_RESOLUTION|>--- conflicted
+++ resolved
@@ -1238,12 +1238,8 @@
                 layer._set_context(context)
         super(ParallelBlock, self)._set_context(context)
 
-    def select_by_name(self, name: str, tabular_output: bool = False) -> Optional["Block"]:
-        block = self.parallel_dict.get(name)
-        if not tabular_output and isinstance(block[-1], AsTabular):
-            return block[0]
-
-        return block
+    def select_by_name(self, name: str) -> Optional["Block"]:
+        return self.parallel_dict.get(name)
 
     def __getitem__(self, key) -> "Block":
         return self.parallel_dict[key]
@@ -1608,30 +1604,17 @@
     def compute_loss(  # type: ignore
         self,
         predictions,
-        targets={},
+        targets,
         training: bool = False,
         compute_metrics=True,
         sample_weight: Optional[tf.Tensor] = None,
         **kwargs,
     ) -> tf.Tensor:
-<<<<<<< HEAD
-        if isinstance(targets, dict):
-            if len(targets) == 0:
-                targets = None
-            if self.target_name:
-                targets = targets[self.target_name]
+        if isinstance(targets, dict) and self.target_name:
+            targets = targets[self.target_name]
+
         if isinstance(predictions, dict) and self.target_name:
             predictions = predictions[self.task_name]
-        if targets is not None:
-            if len(targets.shape) == len(predictions.shape) - 1:
-                predictions = tf.squeeze(predictions)
-=======
-        if isinstance(targets, dict) and self.target_name:
-            targets = targets[self.target_name]
-
-        if isinstance(predictions, dict) and self.target_name:
-            predictions = predictions[self.task_name]
->>>>>>> 2f8cbe57
 
         if self.pre:
             targets = self.pre_loss(predictions, targets, **kwargs)
@@ -2047,8 +2030,6 @@
                 targets = None
 
             predictions = self(inputs, training=True)
-            if isinstance(predictions, tuple):
-                predictions, targets = predictions
             loss = self.compute_loss(predictions, targets, training=True)
 
             # Handle regularization losses as well.
@@ -2075,8 +2056,6 @@
             targets = None
 
         predictions = self(inputs, training=True)
-        if isinstance(predictions, tuple):
-            predictions, targets = predictions
         loss = self.compute_loss(predictions, targets, training=False)
 
         # Handle regularization losses as well.
