--- conflicted
+++ resolved
@@ -132,10 +132,6 @@
     "BinaryClassificationTask",
     "MultiClassClassificationTask",
     "RegressionTask",
-<<<<<<< HEAD
-    "SampledItemPredictionTask",
-=======
->>>>>>> 2f8cbe57
     "InBatchNegativeSampling",
     "ExtraNegativeSampling",
     "ItemRetrievalTask",
