--- conflicted
+++ resolved
@@ -25,10 +25,6 @@
 
 from .classification import MultiClassClassificationTask
 from .ranking_metric import ranking_metrics
-<<<<<<< HEAD
-
-=======
->>>>>>> 15a0e5fa
 
 
 @Block.registry.register_with_multiple_names("sampling-bias-correction")
@@ -59,10 +55,6 @@
 
     def compute_output_shape(self, input_shape):
         return input_shape
-<<<<<<< HEAD
-
-=======
->>>>>>> 15a0e5fa
 
 
 class ItemSoftmaxWeightTying(Block):
@@ -79,18 +71,14 @@
         )
         return super().build(input_shape)
 
-<<<<<<< HEAD
-    def predict(self, inputs, targets=None, training=True, **kwargs) -> Tuple[tf.Tensor, tf.Tensor]:
-=======
     def call(self, inputs, training=True, **kwargs) -> tf.Tensor:
->>>>>>> 15a0e5fa
         embedding_table = self.context.get_embedding(Tag.ITEM_ID)
         logits = tf.matmul(inputs, embedding_table, transpose_b=True)
         logits = tf.nn.bias_add(logits, self.bias)
 
         predictions = tf.nn.log_softmax(logits, axis=-1)
 
-        return predictions, targets
+        return predictions
 
 
 @Block.registry.register_with_multiple_names("in-batch-negative-sampling")
@@ -164,24 +152,6 @@
         return input_shape
 
 
-# TODO: Make this a TabularTransformation
-#  & allow for standard blocks to be used in the prediction-path.
-class L2Norm(PredictionBlock):
-    def __init__(self, **kwargs):
-        super(L2Norm, self).__init__(**kwargs)
-
-    def predict(self, inputs, targets=None, training=True, **kwargs) -> Tuple[tf.Tensor, tf.Tensor]:
-        if isinstance(inputs, dict):
-            inputs = {key: tf.linalg.l2_normalize(inp, axis=1) for key, inp in inputs.items()}
-        else:
-            inputs = tf.linalg.l2_normalize(inputs, axis=1)
-
-        return inputs, targets
-
-    def compute_output_shape(self, input_shape):
-        return input_shape
-
-
 # TODO: Implement this for the MIND prediction: https://arxiv.org/pdf/1904.08030.pdf
 class LabelAwareAttention(Block):
     def predict(
@@ -195,11 +165,7 @@
         from_logits=True, reduction=tf.keras.losses.Reduction.SUM
     ),
     metrics=ranking_metrics(top_ks=[10, 20]),
-<<<<<<< HEAD
-    extra_pre_call: Optional[PredictionBlock] = None,
-=======
     extra_pre_call: Optional[Block] = None,
->>>>>>> 15a0e5fa
     target_name: Optional[str] = None,
     task_name: Optional[str] = None,
     task_block: Optional[Layer] = None,
@@ -240,18 +206,6 @@
         PredictionTask
             The item retrieval prediction task
     """
-<<<<<<< HEAD
-    pre_call = InBatchNegativeSampling()
-
-    if normalize:
-        pre_call = L2Norm().connect(pre_call)
-
-    if softmax_temperature != 1:
-        pre_call = pre_call.connect(SoftmaxTemperature(softmax_temperature))
-
-    if extra_pre_call is not None:
-        pre_call = pre_call.connect(extra_pre_call)
-=======
     prediction_call = InBatchNegativeSampling()
 
     if normalize:
@@ -262,7 +216,6 @@
 
     if extra_pre_call is not None:
         prediction_call = prediction_call.connect(extra_pre_call)
->>>>>>> 15a0e5fa
 
     return MultiClassClassificationTask(
         target_name,
@@ -270,11 +223,7 @@
         task_block,
         loss=loss,
         metrics=metrics,
-<<<<<<< HEAD
-        pre_call=pre_call,
-=======
         pre=prediction_call,
->>>>>>> 15a0e5fa
     )
 
 
