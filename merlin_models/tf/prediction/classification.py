#
# Copyright (c) 2021, NVIDIA CORPORATION.
#
# Licensed under the Apache License, Version 2.0 (the "License");
# you may not use this file except in compliance with the License.
# You may obtain a copy of the License at
#
#     http://www.apache.org/licenses/LICENSE-2.0
#
# Unless required by applicable law or agreed to in writing, software
# distributed under the License is distributed on an "AS IS" BASIS,
# WITHOUT WARRANTIES OR CONDITIONS OF ANY KIND, either express or implied.
# See the License for the specific language governing permissions and
# limitations under the License.
#

from typing import Optional, Sequence

import tensorflow as tf
from tensorflow.keras.layers import Layer
from tensorflow.python.keras.layers import Dense
from tensorflow.python.keras.losses import SparseCategoricalCrossentropy

from merlin_standard_lib import Schema, Tag

<<<<<<< HEAD
from ..core import MetricOrMetricClass, PredictionBlock, PredictionTask
=======
from ..core import Block, MetricOrMetricClass, PredictionTask
>>>>>>> 15a0e5fa
from .ranking_metric import ranking_metrics


@tf.keras.utils.register_keras_serializable(package="merlin_models")
class BinaryClassificationTask(PredictionTask):
    DEFAULT_LOSS = tf.keras.losses.BinaryCrossentropy()
    DEFAULT_METRICS = (
        tf.keras.metrics.Precision,
        tf.keras.metrics.Recall,
        tf.keras.metrics.BinaryAccuracy,
        tf.keras.metrics.AUC,
    )

    def __init__(
        self,
        target_name: Optional[str] = None,
        task_name: Optional[str] = None,
        task_block: Optional[Layer] = None,
        loss=DEFAULT_LOSS,
        metrics: Sequence[MetricOrMetricClass] = DEFAULT_METRICS,
        **kwargs,
    ):
        super().__init__(
            metrics=list(metrics),
            target_name=target_name,
            task_name=task_name,
            task_block=task_block,
            **kwargs,
        )
        self.logit = tf.keras.layers.Dense(1, activation="sigmoid", name=self.child_name("logit"))
        self.loss = loss

    def _compute_loss(
        self, predictions, targets, sample_weight=None, training: bool = False, **kwargs
    ) -> tf.Tensor:
        return self.loss(targets, predictions, sample_weight=sample_weight)

    def call(self, inputs, training=False, **kwargs):
        return self.logit(inputs)


class Softmax(Block):
    def __init__(
        self,
        schema: Schema,
        feature_name: str = Tag.ITEM_ID,
        bias_initializer="zeros",
        kernel_initializer="random_normal",
        **kwargs,
    ):
        super(Softmax, self).__init__(**kwargs)
        self.bias_initializer = bias_initializer
        self.kernel_initializer = kernel_initializer
        self.num_classes = schema.categorical_cardinalities()[feature_name]
        self.feature_name = feature_name

    def build(self, input_shape):
        self.output_layer = Dense(
            units=self.num_classes,
            kernel_initializer=self.kernel_initializer,
            bias_initializer=self.bias_initializer,
            name=f"{self.feature_name}-softmax",
            activation="softmax",
        )
        return super().build(input_shape)

<<<<<<< HEAD
    def predict(self, inputs, targets=None, training=True, **kwargs) -> Tuple[tf.Tensor, tf.Tensor]:
        logits = self.output_layer(inputs)
        predictions = tf.nn.log_softmax(logits, axis=-1)
        return predictions, targets
=======
    def call(self, inputs, training=True, **kwargs) -> tf.Tensor:
        return self.output_layer(inputs)
>>>>>>> 15a0e5fa

    def compute_output_shape(self, input_shape):
        return input_shape[:-1] + (self.num_classes,)


class MultiClassClassificationTask(PredictionTask):
    DEFAULT_LOSS = SparseCategoricalCrossentropy(from_logits=True)
    DEFAULT_METRICS = {
        "ranking": ranking_metrics(top_ks=[10, 20]),
        "multi-class": (),
    }

    def __init__(
        self,
        target_name: Optional[str] = None,
        task_name: Optional[str] = None,
        task_block: Optional[Layer] = None,
        loss=DEFAULT_LOSS,
<<<<<<< HEAD
        metrics: Sequence[MetricOrMetricClass] = DEFAULT_METRICS["multi-class"],
        pre_call: Optional[PredictionBlock] = None,
        pre_loss: Optional[PredictionBlock] = None,
=======
        metrics: Sequence[MetricOrMetricClass] = DEFAULT_METRICS,
        pre: Optional[Block] = None,
>>>>>>> 15a0e5fa
        **kwargs,
    ):

        super().__init__(
            metrics=list(metrics),
            target_name=target_name,
            task_name=task_name,
            task_block=task_block,
            pre=pre,
            **kwargs,
        )
        self.loss = loss

    @classmethod
    def from_schema(
        cls,
        schema: Schema,
        feature_name: str = Tag.ITEM_ID,
        loss=DEFAULT_LOSS,
        bias_initializer="zeros",
        kernel_initializer="random_normal",
        extra_pre: Optional[Block] = None,
        **kwargs,
    ) -> "MultiClassClassificationTask":
        pre = Softmax(
            schema,
            feature_name,
            bias_initializer=bias_initializer,
            kernel_initializer=kernel_initializer,
        )
        if extra_pre:
            pre = pre.connect(extra_pre)

        return cls(
            pre=pre,
            loss=loss,
            **kwargs,
        )

    def _compute_loss(
        self, predictions, targets, sample_weight=None, training: bool = False, **kwargs
    ) -> tf.Tensor:
        return self.loss(targets, predictions, sample_weight=sample_weight)

    def call(self, inputs, training=False, **kwargs):
        return inputs

    def metric_results(self, mode: str = None):
        dict_results = {}
        for metric in self.metrics:
            if hasattr(metric, "top_ks"):
                topks = metric.top_ks
                results = metric.result()
                for measure, k in zip(results, topks):
                    dict_results[f"{metric.name}_{k}"] = measure
            else:
                dict_results.update({metric.name: metric.result()})

        return dict_results<|MERGE_RESOLUTION|>--- conflicted
+++ resolved
@@ -23,11 +23,7 @@
 
 from merlin_standard_lib import Schema, Tag
 
-<<<<<<< HEAD
-from ..core import MetricOrMetricClass, PredictionBlock, PredictionTask
-=======
 from ..core import Block, MetricOrMetricClass, PredictionTask
->>>>>>> 15a0e5fa
 from .ranking_metric import ranking_metrics
 
 
@@ -94,15 +90,8 @@
         )
         return super().build(input_shape)
 
-<<<<<<< HEAD
-    def predict(self, inputs, targets=None, training=True, **kwargs) -> Tuple[tf.Tensor, tf.Tensor]:
-        logits = self.output_layer(inputs)
-        predictions = tf.nn.log_softmax(logits, axis=-1)
-        return predictions, targets
-=======
     def call(self, inputs, training=True, **kwargs) -> tf.Tensor:
         return self.output_layer(inputs)
->>>>>>> 15a0e5fa
 
     def compute_output_shape(self, input_shape):
         return input_shape[:-1] + (self.num_classes,)
@@ -121,14 +110,8 @@
         task_name: Optional[str] = None,
         task_block: Optional[Layer] = None,
         loss=DEFAULT_LOSS,
-<<<<<<< HEAD
-        metrics: Sequence[MetricOrMetricClass] = DEFAULT_METRICS["multi-class"],
-        pre_call: Optional[PredictionBlock] = None,
-        pre_loss: Optional[PredictionBlock] = None,
-=======
         metrics: Sequence[MetricOrMetricClass] = DEFAULT_METRICS,
         pre: Optional[Block] = None,
->>>>>>> 15a0e5fa
         **kwargs,
     ):
 
