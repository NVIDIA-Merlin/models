
# name: pytorch

# on:
#   push:
#     branches: [main]
#   pull_request:
#     branches: [main]

<<<<<<< HEAD
# jobs:
#   tests:
#     runs-on: ${{ matrix.os }}
#     strategy:
#       matrix:
#         python-version: [3.8]
#         os: [ubuntu-latest]
=======
concurrency:
  group: ${{ github.workflow }}-${{ github.ref }}
  cancel-in-progress: true

jobs:
  tests:
    runs-on: ${{ matrix.os }}
    strategy:
      matrix:
        python-version: [3.8]
        os: [ubuntu-latest]
>>>>>>> fdf1b94f

#     steps:
#       - uses: actions/checkout@v3
#       - name: Set up Python ${{ matrix.python-version }}
#         uses: actions/setup-python@v4
#         with:
#           python-version: ${{ matrix.python-version }}
#           cache: 'pip'
#           cache-dependency-path: 'requirements/dev.txt'
#       - name: Install Ubuntu packages
#         run: |
#           sudo apt-get update -y
#           sudo apt-get install -y protobuf-compiler
#       - name: Install Merlin dependencies
#         run: |
#           ref_type=${{ github.ref_type }}
#           branch=main
#           if [[ $ref_type == "tag"* ]]
#           then
#             git -c protocol.version=2 fetch --no-tags --prune --progress --no-recurse-submodules --depth=1 origin +refs/heads/release*:refs/remotes/origin/release*
#             branch=$(git branch -r --contains ${{ github.ref_name }} --list '*release*' --format "%(refname:short)" | sed -e 's/^origin\///')
#           fi
#           pip install "pandas>=1.2.0,<1.4.0dev0"
#           pip install "NVTabular@git+https://github.com/NVIDIA-Merlin/NVTabular.git@$branch"
#           pip install "merlin-core@git+https://github.com/NVIDIA-Merlin/core.git@$branch"
#       - name: Install dependencies
#         run: |
#           python -m pip install --upgrade pip
#           python -m pip install .[pytorch-dev]
#       - name: Build
#         run: |
#           python setup.py develop
#       - name: Run unittests
#         run: |
#           make tests-torch<|MERGE_RESOLUTION|>--- conflicted
+++ resolved
@@ -7,15 +7,6 @@
 #   pull_request:
 #     branches: [main]
 
-<<<<<<< HEAD
-# jobs:
-#   tests:
-#     runs-on: ${{ matrix.os }}
-#     strategy:
-#       matrix:
-#         python-version: [3.8]
-#         os: [ubuntu-latest]
-=======
 concurrency:
   group: ${{ github.workflow }}-${{ github.ref }}
   cancel-in-progress: true
@@ -27,7 +18,6 @@
       matrix:
         python-version: [3.8]
         os: [ubuntu-latest]
->>>>>>> fdf1b94f
 
 #     steps:
 #       - uses: actions/checkout@v3
