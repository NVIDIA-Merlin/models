name: transformers4rec

on:
  workflow_dispatch:
  push:
    branches: [ main ]
    tags:
      - "v[0-9]+.[0-9]+.[0-9]+"
  pull_request:
    branches: [ main ]

jobs:
  check-changes:
    runs-on: ubuntu-latest
    steps:
      - uses: actions/checkout@v3
      - name: Set up Python
        uses: actions/setup-python@v4
        with:
          python-version: 3.8
      - name: Install dependencies
        run: |
          python -m pip install --upgrade pip
          pip install GitPython
          pip install . --no-deps
      - name: Get changed backends
        id: backend_check
        run: |
<<<<<<< HEAD
            echo "changed=$(python ci/get_changed_backends.py --backend 'datasets|pytorch')" >> "$GITHUB_OUTPUT"
=======
          echo "changed=$(python ci/get_changed_backends.py --backend 'datasets|torch' --branch ${{github.base_ref}})" >> $GITHUB_OUTPUT
>>>>>>> 004ff774
    outputs:
      needs_testing: ${{ steps.backend_check.outputs.changed }}

  tests:
    needs: check-changes
    if: ${{needs.check-changes.outputs.needs_testing == 'true' || github.ref == 'refs/heads/main'}}
    runs-on: ${{ matrix.os }}
    strategy:
      matrix:
        python-version: [3.8]
        os: [ubuntu-latest]

    steps:
    - uses: actions/checkout@v3
      with:
       fetch-depth: 0
    - name: Set up Python ${{ matrix.python-version }}
      uses: actions/setup-python@v4
      with:
        python-version: ${{ matrix.python-version }}
    - name: Install Ubuntu packages
      run: |
        sudo apt-get update -y
        sudo apt-get install -y protobuf-compiler
    - name: Install and upgrade python packages
      run: |
        python -m pip install --upgrade pip setuptools==59.4.0 wheel tox
    - name: Get Merlin Branch name
      id: get-branch-name
      uses: NVIDIA-Merlin/.github/actions/branch-name@main
    - name: Run tests
      run: |
        merlin_branch="${{ steps.get-branch-name.outputs.branch }}"
        MERLIN_BRANCH="$merlin_branch" GIT_COMMIT=$(git rev-parse HEAD) tox -e py38-transformers4rec-cpu<|MERGE_RESOLUTION|>--- conflicted
+++ resolved
@@ -26,11 +26,7 @@
       - name: Get changed backends
         id: backend_check
         run: |
-<<<<<<< HEAD
-            echo "changed=$(python ci/get_changed_backends.py --backend 'datasets|pytorch')" >> "$GITHUB_OUTPUT"
-=======
-          echo "changed=$(python ci/get_changed_backends.py --backend 'datasets|torch' --branch ${{github.base_ref}})" >> $GITHUB_OUTPUT
->>>>>>> 004ff774
+          echo "changed=$(python ci/get_changed_backends.py --backend 'datasets|torch' --branch ${{github.base_ref}})" >> "$GITHUB_OUTPUT"
     outputs:
       needs_testing: ${{ steps.backend_check.outputs.changed }}
 
