--- conflicted
+++ resolved
@@ -89,10 +89,6 @@
           # If any of these commands fail, fail the build.
           def_branch="stable"
           html_url=$(gh api "repos/${GITHUB_REPOSITORY}/pages" --jq ".html_url")
-<<<<<<< HEAD
-
-=======
->>>>>>> b6d6645a
           cat > index.html << EOF
           <!DOCTYPE html>
           <html>
