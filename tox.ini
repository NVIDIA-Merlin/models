; For all tests that run in Github Actions, see
; .github/workflows/cpu-ci.yml for the workflow definition.

[tox]
envlist = py38-gpu,py38-multi-gpu

[testenv]
commands =
    pip install --upgrade pip
    pip install -e .[all]

[testenv:py38-gpu]
; Runs in: Github Actions
; Runs GPU-based tests.
deps =
    -rrequirements/test.txt
setenv =
    CUDA_VISIBLE_DEVICES=0
    TF_GPU_ALLOCATOR=cuda_malloc_async
sitepackages=true
commands =
    python -m pip install --upgrade git+https://github.com/NVIDIA-Merlin/core.git@{posargs:main}
    # Enforcing the PR that implements the dataloader features changes
    #python -m pip install --upgrade git+https://github.com/NVIDIA-Merlin/dataloader.git@{posargs:main}
    python -m pip install --upgrade git+https://github.com/bschifferer/dataloader.git@change_output
    python -m pip install --upgrade git+https://github.com/NVIDIA-Merlin/nvtabular.git@{posargs:main}
    python -m pip install --upgrade git+https://github.com/bschifferer/dataloader.git@change_output
    python -m pytest --cov-report term --cov merlin -rxs tests/unit/

[testenv:py38-multi-gpu]
; Runs in: Github Actions
; Runs GPU-based tests.
allowlist_externals =
    horovodrun
<<<<<<< HEAD
=======
#deps =
#    -rrequirements/test.txt
>>>>>>> a5e392cb
passenv =
    OPAL_PREFIX
setenv =
    TF_GPU_ALLOCATOR=cuda_malloc_async
sitepackages=true
commands =
    python -m pip install --upgrade git+https://github.com/NVIDIA-Merlin/core.git@{posargs:main}
    #python -m pip install --upgrade git+https://github.com/NVIDIA-Merlin/dataloader.git@{posargs:main}
    python -m pip install --upgrade git+https://github.com/bschifferer/dataloader.git@change_output
    python -m pip install --upgrade git+https://github.com/NVIDIA-Merlin/nvtabular.git@{posargs:main}
<<<<<<< HEAD
    # TODO: Move SOK installation to ci-runner dockerfile
    # Install SOK
    python -m pip install sparse_operation_kit
    # Run multi-gpu tests marked with `horovod` marker
=======
    python -m pip install --upgrade git+https://github.com/bschifferer/dataloader.git@change_output
>>>>>>> a5e392cb
    horovodrun -np 2 sh examples/usecases/multi-gpu/hvd_wrapper.sh python -m pytest -m horovod -rxs tests/unit

[testenv:py38-horovod-cpu]
setenv =
    HOROVOD_WITH_MPI=1
    HOROVOD_WITH_TENSORFLOW=1
    PATH={env:PATH}{:}{envdir}/env/bin
    LD_LIBRARY_PATH={env:LD_LIBRARY_PATH}{:}{envdir}/env/lib
commands =
    conda update --yes --name base --channel defaults conda
    conda env create --prefix {envdir}/env --file requirements/horovod-cpu-environment.yml --force
    {envdir}/env/bin/python -m pip install horovod --no-cache-dir
    {envdir}/env/bin/horovodrun --check-build
    {envdir}/env/bin/python -m pip install --upgrade git+https://github.com/NVIDIA-Merlin/core.git
    #{envdir}/env/bin/python -m pip install --upgrade git+https://github.com/NVIDIA-Merlin/dataloader.git
    {envdir}/env/bin/python -m pip install --upgrade git+https://github.com/bschifferer/dataloader.git@change_output
    {envdir}/env/bin/python -m pip install --upgrade git+https://github.com/NVIDIA-Merlin/nvtabular.git
    {envdir}/env/bin/python -m pip install --upgrade git+https://github.com/bschifferer/dataloader.git@change_output
    {envdir}/env/bin/horovodrun -np 2 sh examples/usecases/multi-gpu/hvd_wrapper.sh pytest -m horovod -rxs tests/unit

[testenv:py38-nvtabular-cpu]
passenv=GIT_COMMIT
allowlist_externals = git
deps =
    -rrequirements/base.txt
    -rrequirements/dev.txt
commands =
    ; the GIT_COMMIT env is the current commit of the models repo
    git clone --depth 1 --branch {posargs:main} https://github.com/NVIDIA-Merlin/NVTabular.git nvtabular-{env:GIT_COMMIT}
    python -m pip install --upgrade "./nvtabular-{env:GIT_COMMIT}"
    python -m pip install --upgrade -r "./nvtabular-{env:GIT_COMMIT}/requirements/test.txt"
    python -m pip install --upgrade git+https://github.com/NVIDIA-Merlin/core.git@{posargs:main}
    python -m pip install --upgrade git+https://github.com/bschifferer/dataloader.git@change_output
    #python -m pip install --upgrade git+https://github.com/NVIDIA-Merlin/dataloader.git@{posargs:main}    
    python -m pip install .
    python -m pip install --upgrade git+https://github.com/bschifferer/dataloader.git@change_output
    python -m pytest nvtabular-{env:GIT_COMMIT}/tests/unit

[testenv:py38-systems-cpu]
passenv=GIT_COMMIT
allowlist_externals = git
deps =
    -rrequirements/base.txt
    -rrequirements/dev.txt
commands =
    ; the GIT_COMMIT env is the current commit of the core repo
    git clone --depth 1 --branch {posargs:main} https://github.com/NVIDIA-Merlin/systems.git systems-{env:GIT_COMMIT}
    python -m pip install --upgrade "./systems-{env:GIT_COMMIT}"
    python -m pip install --upgrade -r "./systems-{env:GIT_COMMIT}/requirements/test-cpu.txt"
    python -m pip install --upgrade git+https://github.com/NVIDIA-Merlin/core.git@{posargs:main}
    #python -m pip install --upgrade git+https://github.com/NVIDIA-Merlin/dataloader.git@{posargs:main}
    python -m pip install --upgrade git+https://github.com/bschifferer/dataloader.git@change_output    
    python -m pip install --upgrade git+https://github.com/NVIDIA-Merlin/NVTabular.git@{posargs:main}
    python -m pip install .
    python -m pip install --upgrade git+https://github.com/bschifferer/dataloader.git@change_output
    python -m pytest -m "not notebook" systems-{env:GIT_COMMIT}/tests/unit

[testenv:docs]
; Runs in: Github Actions
; Generates documentation with sphinx. There are other steps in the Github Actions workflow
; to publish the documentation on release.
changedir = {toxinidir}
deps = -rrequirements/docs.txt
       {[testenv:py38-gpu]deps}
commands =
    python -m pip install --upgrade git+https://github.com/NVIDIA-Merlin/core.git
    python -m pip install --upgrade git+https://github.com/NVIDIA-Merlin/dataloader.git
    python -m pip install --upgrade git+https://github.com/NVIDIA-Merlin/nvtabular.git
    python -m pip install --upgrade git+https://github.com/NVIDIA-Merlin/dataloader.git
    python -m sphinx.cmd.build -E -P -b html docs/source docs/build/html

[testenv:docs-multi]
; Run the multi-version build that is shown on GitHub Pages.
changedir = {toxinidir}
deps = -rrequirements/docs.txt
       {[testenv:py38-gpu]deps}
commands =
    python -m pip install --upgrade git+https://github.com/NVIDIA-Merlin/core.git
    python -m pip install --upgrade git+https://github.com/NVIDIA-Merlin/dataloader.git
    python -m pip install --upgrade git+https://github.com/NVIDIA-Merlin/nvtabular.git
    python -m pip install --upgrade git+https://github.com/NVIDIA-Merlin/dataloader.git
    sphinx-multiversion --dump-metadata docs/source docs/build/html | jq "keys"
    sphinx-multiversion docs/source docs/build/html<|MERGE_RESOLUTION|>--- conflicted
+++ resolved
@@ -32,11 +32,8 @@
 ; Runs GPU-based tests.
 allowlist_externals =
     horovodrun
-<<<<<<< HEAD
-=======
 #deps =
 #    -rrequirements/test.txt
->>>>>>> a5e392cb
 passenv =
     OPAL_PREFIX
 setenv =
@@ -47,14 +44,10 @@
     #python -m pip install --upgrade git+https://github.com/NVIDIA-Merlin/dataloader.git@{posargs:main}
     python -m pip install --upgrade git+https://github.com/bschifferer/dataloader.git@change_output
     python -m pip install --upgrade git+https://github.com/NVIDIA-Merlin/nvtabular.git@{posargs:main}
-<<<<<<< HEAD
     # TODO: Move SOK installation to ci-runner dockerfile
     # Install SOK
     python -m pip install sparse_operation_kit
     # Run multi-gpu tests marked with `horovod` marker
-=======
-    python -m pip install --upgrade git+https://github.com/bschifferer/dataloader.git@change_output
->>>>>>> a5e392cb
     horovodrun -np 2 sh examples/usecases/multi-gpu/hvd_wrapper.sh python -m pytest -m horovod -rxs tests/unit
 
 [testenv:py38-horovod-cpu]
