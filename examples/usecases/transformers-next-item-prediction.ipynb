--- conflicted
+++ resolved
@@ -377,11 +377,7 @@
     "\n",
     "categorical_features = (['city_id', 'booker_country', 'hotel_country'] +\n",
     "                         weekday_checkin + weekday_checkout\n",
-<<<<<<< HEAD
-    "                       ) >> ops.Categorify()  \n",
-=======
     "                       ) >> ops.Categorify()\n",
->>>>>>> 1a80f77e
     "\n",
     "groupby_features = categorical_features + ['utrip_id', 'checkin'] >> ops.Groupby(\n",
     "    groupby_cols=['utrip_id'],\n",
