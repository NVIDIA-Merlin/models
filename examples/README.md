--- conflicted
+++ resolved
@@ -20,18 +20,13 @@
 
 You can run the examples with Docker containers.
 Docker containers are available from the NVIDIA GPU Cloud.
-<<<<<<< HEAD
-Access the catalog of containers at <http://ngc.nvidia.com/catalog/containers> to get the
-[Merlin-Tensorflow container](https://catalog.ngc.nvidia.com/orgs/nvidia/teams/merlin/containers/merlin-tensorflow)
-(contains Merlin Core, Merlin Models, NVTabular, TensorFlow and Triton Inference Server).
-=======
+
 Access the catalog of containers at <http://ngc.nvidia.com/catalog/containers>.
 
 Most example notebooks demonstrate how to use Merlin Models with TensorFlow.
 The following container can train a model and perform inference and is capable for all the notebooks:
 
 - [merlin-tensorflow](https://catalog.ngc.nvidia.com/orgs/nvidia/teams/merlin/containers/merlin-tensorflow) (contains Merlin Core, Merlin Models, Merlin Systems, NVTabular, TensorFlow, and Triton Inference Server)
->>>>>>> 5687f320
 
 Alternatively, you can [install Merlin Models from source](https://github.com/NVIDIA-Merlin/models#installing-merlin-models-from-source) and other required libraries to run the notebooks on your host by following the instructions in the README from the GitHub repository.
 
