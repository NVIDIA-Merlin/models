#
# Copyright (c) 2023, NVIDIA CORPORATION.
#
# Licensed under the Apache License, Version 2.0 (the "License");
# you may not use this file except in compliance with the License.
# You may obtain a copy of the License at
#
#     http://www.apache.org/licenses/LICENSE-2.0
#
# Unless required by applicable law or agreed to in writing, software
# distributed under the License is distributed on an "AS IS" BASIS,
# WITHOUT WARRANTIES OR CONDITIONS OF ANY KIND, either express or implied.
# See the License for the specific language governing permissions and
# limitations under the License.
#

from merlin.models.torch import schema
from merlin.models.torch.batch import Batch, Sequence
from merlin.models.torch.block import (
    BatchBlock,
    Block,
    ParallelBlock,
    ResidualBlock,
    ShortcutBlock,
    repeat,
    repeat_parallel,
    repeat_parallel_like,
)
from merlin.models.torch.blocks.attention import CrossAttentionBlock
from merlin.models.torch.blocks.dlrm import DLRMBlock
from merlin.models.torch.blocks.experts import CGCBlock, MMOEBlock, PLEBlock
from merlin.models.torch.blocks.llama import LlamaBlock, LlamaConfig
from merlin.models.torch.blocks.mlp import MLPBlock
from merlin.models.torch.functional import map, walk
from merlin.models.torch.inputs.embedding import EmbeddingTable, EmbeddingTables
from merlin.models.torch.inputs.select import SelectFeatures, SelectKeys
from merlin.models.torch.inputs.tabular import TabularInputBlock, stack_context
from merlin.models.torch.models.base import Model, MultiLoader
from merlin.models.torch.models.ranking import DCNModel, DLRMModel
from merlin.models.torch.outputs.base import ModelOutput
from merlin.models.torch.outputs.classification import (
    BinaryOutput,
    CategoricalOutput,
    CategoricalTarget,
    EmbeddingTablePrediction,
)
from merlin.models.torch.outputs.regression import RegressionOutput
from merlin.models.torch.outputs.tabular import TabularOutputBlock
from merlin.models.torch.predict import DaskEncoder, DaskPredictor, EncoderBlock
from merlin.models.torch.router import RouterBlock
from merlin.models.torch.transforms.agg import Concat, Stack
from merlin.models.torch.transforms.sequences import BroadcastToSequence, TabularPadding

input_schema = schema.input_schema
output_schema = schema.output_schema
target_schema = schema.target_schema
feature_schema = schema.feature_schema

__all__ = [
    "Batch",
    "BinaryOutput",
    "Block",
    "BatchBlock",
    "DLRMBlock",
    "MLPBlock",
    "Model",
    "MultiLoader",
    "EmbeddingTable",
    "EmbeddingTables",
    "ParallelBlock",
    "MLPBlock",
    "ModelOutput",
    "TabularOutputBlock",
    "ParallelBlock",
    "Sequence",
    "RegressionOutput",
    "ResidualBlock",
    "RouterBlock",
    "SelectKeys",
    "SelectFeatures",
    "ShortcutBlock",
    "TabularInputBlock",
    "Concat",
    "Stack",
    "schema",
    "repeat",
    "repeat_parallel",
    "repeat_parallel_like",
    "CategoricalOutput",
    "CategoricalTarget",
    "EmbeddingTablePrediction",
    "input_schema",
    "output_schema",
    "feature_schema",
    "target_schema",
    "DLRMBlock",
    "DLRMModel",
    "DCNModel",
    "MMOEBlock",
    "PLEBlock",
    "CGCBlock",
    "TabularPadding",
    "BroadcastToSequence",
    "EncoderBlock",
    "DaskEncoder",
    "DaskPredictor",
    "stack_context",
    "CrossAttentionBlock",
<<<<<<< HEAD
    "LlamaBlock",
    "LlamaConfig",
=======
    "map",
    "walk",
>>>>>>> a1d0be2a
]<|MERGE_RESOLUTION|>--- conflicted
+++ resolved
@@ -106,11 +106,8 @@
     "DaskPredictor",
     "stack_context",
     "CrossAttentionBlock",
-<<<<<<< HEAD
+    "map",
+    "walk",
     "LlamaBlock",
     "LlamaConfig",
-=======
-    "map",
-    "walk",
->>>>>>> a1d0be2a
 ]