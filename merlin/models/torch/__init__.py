#
# Copyright (c) 2023, NVIDIA CORPORATION.
#
# Licensed under the Apache License, Version 2.0 (the "License");
# you may not use this file except in compliance with the License.
# You may obtain a copy of the License at
#
#     http://www.apache.org/licenses/LICENSE-2.0
#
# Unless required by applicable law or agreed to in writing, software
# distributed under the License is distributed on an "AS IS" BASIS,
# WITHOUT WARRANTIES OR CONDITIONS OF ANY KIND, either express or implied.
# See the License for the specific language governing permissions and
# limitations under the License.
#

from merlin.models.torch import schema
from merlin.models.torch.batch import Batch, Sequence
from merlin.models.torch.block import (
    Block,
    ParallelBlock,
    ResidualBlock,
    ShortcutBlock,
    repeat,
    repeat_parallel,
    repeat_parallel_like,
)
from merlin.models.torch.blocks.dlrm import DLRMBlock
from merlin.models.torch.blocks.mlp import MLPBlock
from merlin.models.torch.inputs.embedding import EmbeddingTable, EmbeddingTables
from merlin.models.torch.inputs.select import SelectFeatures, SelectKeys
from merlin.models.torch.inputs.tabular import TabularInputBlock
from merlin.models.torch.models.base import Model
from merlin.models.torch.models.ranking import DLRMModel
from merlin.models.torch.outputs.base import ModelOutput
from merlin.models.torch.outputs.classification import (
    BinaryOutput,
    CategoricalOutput,
    CategoricalTarget,
    EmbeddingTablePrediction,
)
from merlin.models.torch.outputs.regression import RegressionOutput
from merlin.models.torch.outputs.tabular import TabularOutputBlock
from merlin.models.torch.router import RouterBlock
from merlin.models.torch.transforms.agg import Concat, Stack

input_schema = schema.input_schema
output_schema = schema.output_schema
target_schema = schema.target_schema
feature_schema = schema.feature_schema

__all__ = [
    "Batch",
    "BinaryOutput",
    "Block",
    "DLRMBlock",
    "MLPBlock",
    "Model",
    "EmbeddingTable",
    "EmbeddingTables",
    "ParallelBlock",
    "MLPBlock",
    "ModelOutput",
    "TabularOutputBlock",
    "ParallelBlock",
    "Sequence",
    "RegressionOutput",
    "ResidualBlock",
    "RouterBlock",
    "SelectKeys",
    "SelectFeatures",
    "ShortcutBlock",
    "TabularInputBlock",
    "Concat",
    "Stack",
    "schema",
<<<<<<< HEAD
    "repeat",
    "repeat_parallel",
    "repeat_parallel_like",
=======
    "CategoricalOutput",
    "CategoricalTarget",
    "EmbeddingTablePrediction",
    "input_schema",
    "output_schema",
    "feature_schema",
    "target_schema",
>>>>>>> 58ce8c15
    "DLRMBlock",
    "DLRMModel",
]<|MERGE_RESOLUTION|>--- conflicted
+++ resolved
@@ -74,11 +74,9 @@
     "Concat",
     "Stack",
     "schema",
-<<<<<<< HEAD
     "repeat",
     "repeat_parallel",
     "repeat_parallel_like",
-=======
     "CategoricalOutput",
     "CategoricalTarget",
     "EmbeddingTablePrediction",
@@ -86,7 +84,6 @@
     "output_schema",
     "feature_schema",
     "target_schema",
->>>>>>> 58ce8c15
     "DLRMBlock",
     "DLRMModel",
 ]