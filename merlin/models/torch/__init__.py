#
# Copyright (c) 2023, NVIDIA CORPORATION.
#
# Licensed under the Apache License, Version 2.0 (the "License");
# you may not use this file except in compliance with the License.
# You may obtain a copy of the License at
#
#     http://www.apache.org/licenses/LICENSE-2.0
#
# Unless required by applicable law or agreed to in writing, software
# distributed under the License is distributed on an "AS IS" BASIS,
# WITHOUT WARRANTIES OR CONDITIONS OF ANY KIND, either express or implied.
# See the License for the specific language governing permissions and
# limitations under the License.
#

from merlin.models.torch import schema
from merlin.models.torch.batch import Batch, Sequence
from merlin.models.torch.block import (
    BatchBlock,
    Block,
    ParallelBlock,
    ResidualBlock,
    ShortcutBlock,
    repeat,
    repeat_parallel,
    repeat_parallel_like,
)
from merlin.models.torch.blocks.attention import CrossAttentionBlock
from merlin.models.torch.blocks.dlrm import DLRMBlock
from merlin.models.torch.blocks.experts import CGCBlock, MMOEBlock, PLEBlock
from merlin.models.torch.blocks.mlp import MLPBlock
from merlin.models.torch.inputs.embedding import EmbeddingTable, EmbeddingTables
from merlin.models.torch.inputs.select import SelectFeatures, SelectKeys
from merlin.models.torch.inputs.tabular import TabularInputBlock, stack_context
from merlin.models.torch.models.base import Model, MultiLoader
from merlin.models.torch.models.ranking import DCNModel, DLRMModel
from merlin.models.torch.outputs.base import ModelOutput
from merlin.models.torch.outputs.classification import (
    BinaryOutput,
    CategoricalOutput,
    CategoricalTarget,
    EmbeddingTablePrediction,
)
from merlin.models.torch.outputs.regression import RegressionOutput
from merlin.models.torch.outputs.tabular import TabularOutputBlock
from merlin.models.torch.predict import DaskEncoder, DaskPredictor, EncoderBlock
from merlin.models.torch.router import RouterBlock
from merlin.models.torch.transforms.agg import Concat, Stack
from merlin.models.torch.transforms.sequences import BroadcastToSequence, TabularPadding

input_schema = schema.input_schema
output_schema = schema.output_schema
target_schema = schema.target_schema
feature_schema = schema.feature_schema

__all__ = [
    "Batch",
    "BinaryOutput",
    "Block",
    "BatchBlock",
    "DLRMBlock",
    "MLPBlock",
    "Model",
    "MultiLoader",
    "EmbeddingTable",
    "EmbeddingTables",
    "ParallelBlock",
    "MLPBlock",
    "ModelOutput",
    "TabularOutputBlock",
    "ParallelBlock",
    "Sequence",
    "RegressionOutput",
    "ResidualBlock",
    "RouterBlock",
    "SelectKeys",
    "SelectFeatures",
    "ShortcutBlock",
    "TabularInputBlock",
    "Concat",
    "Stack",
    "schema",
    "repeat",
    "repeat_parallel",
    "repeat_parallel_like",
    "CategoricalOutput",
    "CategoricalTarget",
    "EmbeddingTablePrediction",
    "input_schema",
    "output_schema",
    "feature_schema",
    "target_schema",
    "DLRMBlock",
    "DLRMModel",
    "DCNModel",
    "MMOEBlock",
    "PLEBlock",
    "CGCBlock",
    "TabularPadding",
    "BroadcastToSequence",
    "EncoderBlock",
    "DaskEncoder",
    "DaskPredictor",
<<<<<<< HEAD
    "CrossAttentionBlock",
=======
    "stack_context",
>>>>>>> 28b690cd
]<|MERGE_RESOLUTION|>--- conflicted
+++ resolved
@@ -102,9 +102,6 @@
     "EncoderBlock",
     "DaskEncoder",
     "DaskPredictor",
-<<<<<<< HEAD
+    "stack_context",
     "CrossAttentionBlock",
-=======
-    "stack_context",
->>>>>>> 28b690cd
 ]