#
# Copyright (c) 2023, NVIDIA CORPORATION.
#
# Licensed under the Apache License, Version 2.0 (the "License");
# you may not use this file except in compliance with the License.
# You may obtain a copy of the License at
#
#     http://www.apache.org/licenses/LICENSE-2.0
#
# Unless required by applicable law or agreed to in writing, software
# distributed under the License is distributed on an "AS IS" BASIS,
# WITHOUT WARRANTIES OR CONDITIONS OF ANY KIND, either express or implied.
# See the License for the specific language governing permissions and
# limitations under the License.
#

from merlin.models.torch.batch import Batch, Sequence
from merlin.models.torch.block import Block, ParallelBlock
from merlin.models.torch.blocks.mlp import MLPBlock
from merlin.models.torch.models.base import Model
from merlin.models.torch.outputs.base import ModelOutput
from merlin.models.torch.outputs.classification import BinaryOutput
from merlin.models.torch.outputs.regression import RegressionOutput
from merlin.models.torch.router import RouterBlock, SelectKeys, select_schema
from merlin.models.torch.transforms.agg import Concat, Stack

__all__ = [
    "Batch",
    "BinaryOutput",
    "Block",
<<<<<<< HEAD
    "MLPBlock",
    "Model",
    "ModelOutput",
=======
>>>>>>> 8a97cb85
    "ParallelBlock",
    "ModelOutput",
    "Sequence",
    "RegressionOutput",
    "RouterBlock",
    "SelectKeys",
    "select_schema",
    "Concat",
    "Stack",
]<|MERGE_RESOLUTION|>--- conflicted
+++ resolved
@@ -28,14 +28,10 @@
     "Batch",
     "BinaryOutput",
     "Block",
-<<<<<<< HEAD
     "MLPBlock",
     "Model",
     "ModelOutput",
-=======
->>>>>>> 8a97cb85
     "ParallelBlock",
-    "ModelOutput",
     "Sequence",
     "RegressionOutput",
     "RouterBlock",
