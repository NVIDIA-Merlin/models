from typing import Optional

from torch import nn

from merlin.models.torch.block import Block, ParallelBlock
from merlin.models.torch.blocks.cross import _DCNV2_REF, CrossBlock
from merlin.models.torch.blocks.dlrm import _DLRM_REF, DLRMBlock
from merlin.models.torch.blocks.mlp import MLPBlock
from merlin.models.torch.inputs.tabular import TabularInputBlock
from merlin.models.torch.models.base import Model
from merlin.models.torch.outputs.tabular import TabularOutputBlock
from merlin.models.torch.transforms.agg import Concat, MaybeAgg
from merlin.models.utils.doc_utils import docstring_parameter
from merlin.schema import Schema


@docstring_parameter(dlrm_reference=_DLRM_REF)
class DLRMModel(Model):
    """
    The Deep Learning Recommendation Model (DLRM) as proposed in Naumov, et al. [1]

    Parameters
    ----------
    schema : Schema
        The schema to use for selection.
    dim : int
        The dimensionality of the output vectors.
    bottom_block : Block
        Block to pass the continuous features to.
        Note that, the output dimensionality of this block must be equal to ``dim``.
    top_block : Block, optional
        An optional upper-level block of the model.
    interaction : nn.Module, optional
        Interaction module for DLRM.
        If not provided, DLRMInteraction will be used by default.
    output_block : Block, optional
        The output block of the model, by default None.
        If None, a TabularOutputBlock with schema and default initializations is used.

    Returns
    -------
    Model
        An instance of Model class representing the fully formed DLRM.

    Example usage
    -------------
    >>> model = mm.DLRMModel(
    ...    schema,
    ...    dim=64,
    ...    bottom_block=mm.MLPBlock([256, 64]),
<<<<<<< HEAD
    ...    output_block=BinaryOutput(ColumnSchema("target"))
=======
    ...    output_block=mm.BinaryOutput(ColumnSchema("target")),
>>>>>>> c5afbd13
    ... )
    >>> trainer = pl.Trainer()
    >>> trainer.fit(model, Loader(dataset, batch_size=32))

    {dlrm_reference}
    """

    def __init__(
        self,
        schema: Schema,
        dim: int,
        bottom_block: Block,
        top_block: Optional[Block] = None,
        interaction: Optional[nn.Module] = None,
        output_block: Optional[Block] = None,
    ) -> None:
        if output_block is None:
            output_block = TabularOutputBlock(schema, init="defaults")

        dlrm_body = DLRMBlock(
            schema,
            dim,
            bottom_block,
            top_block=top_block,
            interaction=interaction,
        )

        super().__init__(dlrm_body, output_block)


@docstring_parameter(dcn_reference=_DCNV2_REF)
class DCNModel(Model):
    """
    The Deep & Cross Network (DCN) architecture as proposed in Wang, et al. [1]

    Parameters
    ----------
    schema : Schema
        The schema to use for selection.
    depth : int, optional
        Number of cross-layers to be stacked, by default 1
    deep_block : Block, optional
        The `Block` to use as the deep part of the model (typically a `MLPBlock`)
    stacked : bool
        Whether to use the stacked version of the model or the parallel version.
    input_block : Block, optional
        The `Block` to use as the input layer. If None, a default `TabularInputBlock` object
        is instantiated, that creates the embedding tables for the categorical features
        based on the schema. The embedding dimensions are inferred from the features
        cardinality. For a custom representation of input data you can instantiate
        and provide a `TabularInputBlock` instance.

    Returns
    -------
    Model
        An instance of Model class representing the fully formed DCN.

    Example usage
    -------------
    >>> model = mm.DCNModel(
    ...    schema,
    ...    depth=2,
    ...    deep_block=mm.MLPBlock([256, 64]),
    ...    output_block=mm.BinaryOutput(ColumnSchema("target")),
    ... )
    >>> trainer = pl.Trainer()
    >>> model.initialize(dataloader)
    >>> trainer.fit(model, dataloader)

    {dcn_reference}
    """

    def __init__(
        self,
        schema: Schema,
        depth: int = 1,
        deep_block: Optional[Block] = None,
        stacked: bool = True,
        input_block: Optional[Block] = None,
        output_block: Optional[Block] = None,
    ) -> None:
        if input_block is None:
            input_block = TabularInputBlock(schema, init="defaults")

        if output_block is None:
            output_block = TabularOutputBlock(schema, init="defaults")

        if deep_block is None:
            deep_block = MLPBlock([512, 256])

        if stacked:
            cross_network = Block(CrossBlock.with_depth(depth), deep_block)
        else:
            cross_network = Block(
                ParallelBlock({"cross": CrossBlock.with_depth(depth), "deep": deep_block}),
                MaybeAgg(Concat()),
            )

        super().__init__(input_block, *cross_network, output_block)<|MERGE_RESOLUTION|>--- conflicted
+++ resolved
@@ -48,11 +48,7 @@
     ...    schema,
     ...    dim=64,
     ...    bottom_block=mm.MLPBlock([256, 64]),
-<<<<<<< HEAD
-    ...    output_block=BinaryOutput(ColumnSchema("target"))
-=======
     ...    output_block=mm.BinaryOutput(ColumnSchema("target")),
->>>>>>> c5afbd13
     ... )
     >>> trainer = pl.Trainer()
     >>> trainer.fit(model, Loader(dataset, batch_size=32))
