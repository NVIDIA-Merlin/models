--- conflicted
+++ resolved
@@ -509,7 +509,6 @@
     return output
 
 
-<<<<<<< HEAD
 @input_schema.register_tensor(Tuple[torch.Tensor])
 @output_schema.register_tensor(Tuple[torch.Tensor])
 @input_schema.register_tensor(Tuple[torch.Tensor, torch.Tensor])
@@ -518,124 +517,114 @@
 @output_schema.register_tensor(Tuple[torch.Tensor, torch.Tensor, torch.Tensor])
 @input_schema.register_tensor(Tuple[torch.Tensor, torch.Tensor, torch.Tensor, torch.Tensor])
 @output_schema.register_tensor(Tuple[torch.Tensor, torch.Tensor, torch.Tensor, torch.Tensor])
-=======
-@input.register_tensor(Tuple[torch.Tensor])
-@output.register_tensor(Tuple[torch.Tensor])
-@input.register_tensor(Tuple[torch.Tensor, torch.Tensor])
-@output.register_tensor(Tuple[torch.Tensor, torch.Tensor])
-@input.register_tensor(Tuple[torch.Tensor, torch.Tensor, torch.Tensor])
-@output.register_tensor(Tuple[torch.Tensor, torch.Tensor, torch.Tensor])
-@input.register_tensor(Tuple[torch.Tensor, torch.Tensor, torch.Tensor, torch.Tensor])
-@output.register_tensor(Tuple[torch.Tensor, torch.Tensor, torch.Tensor, torch.Tensor])
-@input.register_tensor(Tuple[torch.Tensor, torch.Tensor, torch.Tensor, torch.Tensor, torch.Tensor])
-@output.register_tensor(Tuple[torch.Tensor, torch.Tensor, torch.Tensor, torch.Tensor, torch.Tensor])
-@input.register_tensor(
+@input_schema.register_tensor(Tuple[torch.Tensor, torch.Tensor, torch.Tensor, torch.Tensor, torch.Tensor])
+@output_schema.register_tensor(Tuple[torch.Tensor, torch.Tensor, torch.Tensor, torch.Tensor, torch.Tensor])
+@input_schema.register_tensor(
     Tuple[torch.Tensor, torch.Tensor, torch.Tensor, torch.Tensor, torch.Tensor, torch.Tensor]
 )
-@output.register_tensor(
+@output_schema.register_tensor(
     Tuple[torch.Tensor, torch.Tensor, torch.Tensor, torch.Tensor, torch.Tensor, torch.Tensor]
 )
-@input.register_tensor(
-    Tuple[
-        torch.Tensor,
-        torch.Tensor,
-        torch.Tensor,
-        torch.Tensor,
-        torch.Tensor,
-        torch.Tensor,
-        torch.Tensor,
-    ]
-)
-@output.register_tensor(
-    Tuple[
-        torch.Tensor,
-        torch.Tensor,
-        torch.Tensor,
-        torch.Tensor,
-        torch.Tensor,
-        torch.Tensor,
-        torch.Tensor,
-    ]
-)
-@input.register_tensor(
-    Tuple[
-        torch.Tensor,
-        torch.Tensor,
-        torch.Tensor,
-        torch.Tensor,
-        torch.Tensor,
-        torch.Tensor,
-        torch.Tensor,
-        torch.Tensor,
-    ]
-)
-@output.register_tensor(
-    Tuple[
-        torch.Tensor,
-        torch.Tensor,
-        torch.Tensor,
-        torch.Tensor,
-        torch.Tensor,
-        torch.Tensor,
-        torch.Tensor,
-        torch.Tensor,
-    ]
-)
-@input.register_tensor(
-    Tuple[
-        torch.Tensor,
-        torch.Tensor,
-        torch.Tensor,
-        torch.Tensor,
-        torch.Tensor,
-        torch.Tensor,
-        torch.Tensor,
-        torch.Tensor,
-        torch.Tensor,
-    ]
-)
-@output.register_tensor(
-    Tuple[
-        torch.Tensor,
-        torch.Tensor,
-        torch.Tensor,
-        torch.Tensor,
-        torch.Tensor,
-        torch.Tensor,
-        torch.Tensor,
-        torch.Tensor,
-        torch.Tensor,
-    ]
-)
-@input.register_tensor(
-    Tuple[
-        torch.Tensor,
-        torch.Tensor,
-        torch.Tensor,
-        torch.Tensor,
-        torch.Tensor,
-        torch.Tensor,
-        torch.Tensor,
-        torch.Tensor,
-        torch.Tensor,
-        torch.Tensor,
-    ]
-)
-@output.register_tensor(
-    Tuple[
-        torch.Tensor,
-        torch.Tensor,
-        torch.Tensor,
-        torch.Tensor,
-        torch.Tensor,
-        torch.Tensor,
-        torch.Tensor,
-        torch.Tensor,
-        torch.Tensor,
-        torch.Tensor,
-    ]
-)
->>>>>>> a64fd32e
+@input_schema.register_tensor(
+    Tuple[
+        torch.Tensor,
+        torch.Tensor,
+        torch.Tensor,
+        torch.Tensor,
+        torch.Tensor,
+        torch.Tensor,
+        torch.Tensor,
+    ]
+)
+@output_schema.register_tensor(
+    Tuple[
+        torch.Tensor,
+        torch.Tensor,
+        torch.Tensor,
+        torch.Tensor,
+        torch.Tensor,
+        torch.Tensor,
+        torch.Tensor,
+    ]
+)
+@input_schema.register_tensor(
+    Tuple[
+        torch.Tensor,
+        torch.Tensor,
+        torch.Tensor,
+        torch.Tensor,
+        torch.Tensor,
+        torch.Tensor,
+        torch.Tensor,
+        torch.Tensor,
+    ]
+)
+@output_schema.register_tensor(
+    Tuple[
+        torch.Tensor,
+        torch.Tensor,
+        torch.Tensor,
+        torch.Tensor,
+        torch.Tensor,
+        torch.Tensor,
+        torch.Tensor,
+        torch.Tensor,
+    ]
+)
+@input_schema.register_tensor(
+    Tuple[
+        torch.Tensor,
+        torch.Tensor,
+        torch.Tensor,
+        torch.Tensor,
+        torch.Tensor,
+        torch.Tensor,
+        torch.Tensor,
+        torch.Tensor,
+        torch.Tensor,
+    ]
+)
+@output_schema.register_tensor(
+    Tuple[
+        torch.Tensor,
+        torch.Tensor,
+        torch.Tensor,
+        torch.Tensor,
+        torch.Tensor,
+        torch.Tensor,
+        torch.Tensor,
+        torch.Tensor,
+        torch.Tensor,
+    ]
+)
+@input_schema.register_tensor(
+    Tuple[
+        torch.Tensor,
+        torch.Tensor,
+        torch.Tensor,
+        torch.Tensor,
+        torch.Tensor,
+        torch.Tensor,
+        torch.Tensor,
+        torch.Tensor,
+        torch.Tensor,
+        torch.Tensor,
+    ]
+)
+@output_schema.register_tensor(
+    Tuple[
+        torch.Tensor,
+        torch.Tensor,
+        torch.Tensor,
+        torch.Tensor,
+        torch.Tensor,
+        torch.Tensor,
+        torch.Tensor,
+        torch.Tensor,
+        torch.Tensor,
+        torch.Tensor,
+    ]
+)
 def _(input):
     output = Schema()
 
