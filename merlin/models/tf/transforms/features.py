#
# Copyright (c) 2021, NVIDIA CORPORATION.
#
# Licensed under the Apache License, Version 2.0 (the "License");
# you may not use this file except in compliance with the License.
# You may obtain a copy of the License at
#
#     http://www.apache.org/licenses/LICENSE-2.0
#
# Unless required by applicable law or agreed to in writing, software
# distributed under the License is distributed on an "AS IS" BASIS,
# WITHOUT WARRANTIES OR CONDITIONS OF ANY KIND, either express or implied.
# See the License for the specific language governing permissions and
# limitations under the License.
#
import warnings
from itertools import combinations
from typing import Dict, Optional, Sequence, Tuple, Union

import tensorflow as tf
from keras.layers.preprocessing import preprocessing_utils as p_utils
from keras.utils import layer_utils

from merlin.models.config.schema import requires_schema
from merlin.models.tf.core.base import Block, PredictionOutput
from merlin.models.tf.core.combinators import ParallelBlock, TabularBlock
from merlin.models.tf.typing import TabularData
from merlin.models.tf.utils import tf_utils
from merlin.models.tf.utils.tf_utils import list_col_to_ragged
from merlin.models.utils import schema_utils
from merlin.schema import ColumnSchema, Schema, Tags

ONE_HOT = p_utils.ONE_HOT
MULTI_HOT = p_utils.MULTI_HOT
COUNT = p_utils.COUNT


@tf.keras.utils.register_keras_serializable(package="merlin.models")
class FeaturesTensorTypeConversion(TabularBlock):
    """Base class to convert the tensor type of features provided in the schema

    Parameters
        ----------
        schema : Optional[Schema], optional
            The schema with the columns that will be transformed, by default None
    """

    def __init__(self, schema: Optional[Schema] = None, **kwargs):
        super().__init__(**kwargs)
        self.column_names = None
        if schema is not None:
            self.column_names = schema.column_names

    def call(self, inputs: TabularData, **kwargs) -> TabularData:
        raise NotImplementedError("The call method need to be implemented by child classes")

    def compute_output_shape(self, input_shapes):
        output_shapes = {}
        for k, v in input_shapes.items():
            # If it is a list/sparse feature (in tuple representation), uses the offset as shape
            if isinstance(v, tuple) and isinstance(v[1], tf.TensorShape):
                output_shapes[k] = tf.TensorShape([v[1][0], None])
            else:
                output_shapes[k] = v

        return output_shapes

    def compute_call_output_shape(self, input_shapes):
        return self.compute_output_shape(input_shapes)

    def compute_output_schema(self, input_schema: Schema) -> Schema:
        return input_schema


@Block.registry.register("to_sparse")
@tf.keras.utils.register_keras_serializable(package="merlin.models")
class ToSparse(FeaturesTensorTypeConversion):
    """Convert the features provided in the schema to sparse tensors.
    The other features are kept unchanged.
    """

    def call(self, inputs: TabularData, **kwargs) -> TabularData:
        outputs = {}
        for name, val in inputs.items():
            outputs[name] = val

            if self.column_names is not None and name not in self.column_names:
                continue

            if isinstance(val, tuple):
                val = list_col_to_ragged(val)
            if isinstance(val, tf.RaggedTensor):
                outputs[name] = val.to_sparse()
            elif isinstance(val, tf.Tensor):
                outputs[name] = tf.sparse.from_dense(val)

        return outputs


@Block.registry.register("to_dense")
@tf.keras.utils.register_keras_serializable(package="merlin.models")
class ToDense(FeaturesTensorTypeConversion):
    """Convert the features provided in the schema to dense tensors.
    The other features are kept unchanged.
    """

    def call(self, inputs: TabularData, **kwargs) -> TabularData:
        outputs = {}
        for name, val in inputs.items():
            outputs[name] = val

            if self.column_names is not None and name not in self.column_names:
                continue

            if isinstance(val, tuple):
                val = list_col_to_ragged(val)
            if isinstance(val, tf.RaggedTensor):
                val = val.to_sparse()
            if isinstance(val, tf.SparseTensor):
                outputs[name] = tf.sparse.to_dense(val)

        return outputs


@Block.registry.register("as-ragged")
@tf.keras.utils.register_keras_serializable(package="merlin.models")
class Rename(TabularBlock):
    """Rename input features

    Parameters
    ----------
    renames: dict
        Mapping with new features names.
    schema: Schema, optional
        The `Schema` with input features,
        by default None
    """

    def __init__(
        self, renames: Dict[Union[str, Tags], str], schema: Optional[Schema] = None, **kwargs
    ):
        super().__init__(schema=schema, **kwargs)
        self.renames = {}
        for key, val in renames.items():
            if isinstance(key, Tags):
                if schema is None:
                    raise ValueError("Schema must be provided to rename features with Tags")
                cols = schema.select_by_tag(key)
                if len(cols) != 1:
                    raise ValueError(f"Tag: {key} does not uniquely identify a column")
                self.renames[cols.first.name] = val
            else:
                self.renames[key] = val

    def call(self, inputs: TabularData, **kwargs) -> TabularData:
        outputs = {}

        for key, val in inputs.items():
            if key in self.renames:
                outputs[self.renames[key]] = val
            else:
                outputs[key] = val

        return outputs

    def compute_output_shape(self, input_shape):
        outputs = {}

        for key, val in input_shape.items():
            if key in self.renames:
                outputs[self.renames[key]] = val
            else:
                outputs[key] = val

        return outputs

    def get_config(self):
        config = super().get_config()
        config.update({"renames": self.renames})

        return config


@Block.registry.register_with_multiple_names("category_encoding")
@tf.keras.utils.register_keras_serializable(package="merlin_models")
@requires_schema
class CategoryEncoding(TabularBlock):
    """
    A preprocessing layer which encodes integer features.

    This layer provides options for condensing data into a categorical encoding. It accepts integer
    values as inputs, and it outputs a dense or sparse representation of those inputs. Only
    categorical features with "CATEGORICAL" as Tag can be transformed, and other features without
    this Tag would be discarded.
    It outputs a TabularData (Dict of features), where each feature is a 2D tensor computed
    based on the outputmode.

    Parameters:
    ----------
    schema : Optional[Schema]
        The `Schema` with the input features
    output_mode: Optional[str]
        Specification for the output of the layer. Defaults to `"multi_hot"`. Values can be
        "one_hot", "multi_hot" or "count", configuring the transformation layer as follows:
        - "one_hot": Encodes each individual element in the input into a tensor with shape
            (batch_size, feature_cardinality), containing a 1 at the element index.
            It accepts both 1D tensor or 2D tensor if squeezable (i.e., if the last dimension is 1).
        - "multi_hot": Encodes each categorical value from the 2D input features into a
            multi-hot representation with shape (batch_size, feature_cardinality), with 1 at
            the indices present in the sequence and 0 for the other position.
            If 1D feature is provided, it behaves the same as "one_hot".
        - "count": also expects 2D tensor like `"multi_hot"` and outputs the features
            with shape (batch_size, feature_cardinality). But instead of returning "multi-hot"
            values, it outputs the frequency (count) of the number of items each item occurs
            in each sample.
    sparse: Optional[Boolean]
        If true, returns a `SparseTensor` instead of a dense `Tensor`. Defaults to `False`.
        Setting sparse=True is recommended for high-cardinality features, in order to avoid
        out-of-memory errors.
    count_weights: Optional[Union(tf.Tensor, tf.RaggedTensor, tf.SparseTensor)]
        count_weights is used to calculate weighted sum of times a token at that index appeared when
        `output_mode` is "count"
    """

    def __init__(
        self,
        schema: Schema = None,
        output_mode="one_hot",
        sparse=False,
        count_weights=None,
        **kwargs,
    ):
        super().__init__(**kwargs)
        if schema:
            self.set_schema(schema.select_by_tag(Tags.CATEGORICAL))
        self.sparse = sparse
        self.cardinalities = schema_utils.categorical_cardinalities(self.schema)
        # 'output_mode' must be one of (COUNT, ONE_HOT, MULTI_HOT)
        layer_utils.validate_string_arg(
            output_mode,
            allowable_strings=(COUNT, ONE_HOT, MULTI_HOT),
            layer_name="CategoryEncoding",
            arg_name="output_mode",
        )
        self.output_mode = output_mode
        self.sparse = sparse
        if count_weights is not None:
            if self.output_mode != COUNT:
                raise ValueError(
                    "`count_weights` is not used when `output_mode` is not "
                    "`'count'`. Received `count_weights={count_weights}`."
                )
            self.count_weights = p_utils.ensure_tensor(count_weights, self.compute_dtype)
        else:
            self.count_weights = None

        # Used to reshape 1D<->2Dtensors depending on the output_mode, when in graph mode
        self.features_2d_last_dim = {}

    def call(self, inputs: TabularData, **kwargs) -> TabularData:
        outputs = {}
        for name, depth in self.cardinalities.items():
            # Ensures the input is a Tensor, SparseTensor, then convert to Tensor
            if isinstance(inputs[name], tf.RaggedTensor):
                raise ValueError(
                    f"All `CategoryEncoding` inputs should not contain a RaggedTensor. Received "
                    f"{name} with type of {type(inputs[name])}"
                )

            assertion_min_rank = tf.Assert(
                tf.logical_and(
                    tf.greater_equal(tf.rank(inputs[name]), 1),
                    tf.less_equal(tf.rank(inputs[name]), 2),
                ),
                [
                    "`CategoryEncoding` only accepts 1D or 2D-shaped inputs, but got "
                    f"different rank for {name}"
                ],
            )

            outputs[name] = p_utils.ensure_tensor(inputs[name])

            if isinstance(outputs[name], tf.SparseTensor):
                max_value = tf.reduce_max(outputs[name].values)
                min_value = tf.reduce_min(outputs[name].values)
            else:
                max_value = tf.reduce_max(outputs[name])
                min_value = tf.reduce_min(outputs[name])
            condition = tf.logical_and(
                tf.greater(tf.cast(depth, max_value.dtype), max_value),
                tf.greater_equal(min_value, tf.cast(0, min_value.dtype)),
            )
            assertion_valid_values = tf.Assert(
                condition,
                [
                    "Input values must be in the range 0 <= values < num_tokens"
                    " with num_tokens={}".format(depth)
                ],
            )
            with tf.control_dependencies([assertion_min_rank, assertion_valid_values]):
                outputs[name] = reshape_categorical_input_tensor_for_encoding(
                    outputs[name],
                    name,
                    self.features_2d_last_dim,
                    self.output_mode,
                    ensure_1d_for_one_hot_mode=True,
                )

                outputs[name] = p_utils.encode_categorical_inputs(
                    outputs[name],
                    output_mode=self.output_mode,
                    depth=depth,
                    dtype=self.compute_dtype,
                    sparse=self.sparse,
                    count_weights=self.count_weights,
                )

                if not self.sparse and isinstance(outputs[name], tf.SparseTensor):
                    outputs[name] = tf.sparse.to_dense(outputs[name])
        return outputs

    def compute_output_shape(self, input_shapes):
        batch_size = self.calculate_batch_size_from_input_shapes(input_shapes)
        outputs = {}
        for key in self.schema.column_names:
            outputs[key] = tf.TensorShape([batch_size, self.cardinalities[key]])

            input_shape = input_shapes[key]
            if not isinstance(input_shape, tuple) and len(input_shape) == 2:
                self.features_2d_last_dim[key] = input_shape[-1]

        return outputs

    def get_config(self):
        config = super().get_config()
        if self.schema:
            config["schema"] = schema_utils.schema_to_tensorflow_metadata_json(self.schema)
        config.update(
            {
                "output_mode": self.output_mode,
                "sparse": self.sparse,
                "count_weights": self.count_weights.numpy() if self.count_weights else None,
            }
        )
        return config


@Block.registry.register_with_multiple_names("continuous-powers")
@tf.keras.utils.register_keras_serializable(package="merlin.models")
class ContinuousPowers(TabularBlock):
    """Trick from `Deep Neural Networks for YouTube Recommendations`"""

    def call(self, inputs: TabularData, **kwargs) -> TabularData:
        outputs: TabularData = {}

        for key, val in inputs.items():
            outputs[key] = val
            if len(val.shape) < 2 or (len(val.shape) == 2 and val.shape[1] == 1):
                val_float = tf.cast(val, tf.float32)
                outputs[f"{key}_sqrt"] = tf.sqrt(val_float)
                outputs[f"{key}_pow"] = tf.pow(val_float, 2)

        return outputs

    def compute_output_shape(self, input_shape):
        output_shape = {}

        for key, val in input_shape.items():
            output_shape[key] = val
            if len(val) < 2 or (len(val) == 2 and val[1] == 1):
                output_shape[f"{key}_sqrt"] = val
                output_shape[f"{key}_squared"] = val

        return output_shape


@Block.registry.register_with_multiple_names("label_to_onehot")
@tf.keras.utils.register_keras_serializable(package="merlin_models")
class ToOneHot(Block):
    """Transform the categorical encoded labels into a one-hot representation"""

    def __init__(self, **kwargs):
        super().__init__(**kwargs)

    def compute_output_shape(self, input_shape):
        return input_shape

    def call_outputs(
        self, outputs: PredictionOutput, training=True, **kwargs
    ) -> "PredictionOutput":
        targets, predictions = outputs.targets, outputs.predictions

        num_classes = tf.shape(predictions)[-1]
        targets = tf_utils.transform_label_to_onehot(targets, num_classes)

        return outputs.copy_with_updates(targets=targets)


@Block.registry.register("hashed_cross")
@tf.keras.utils.register_keras_serializable(package="merlin.models")
class HashedCross(TabularBlock):
    """A transformation block which crosses categorical features using the "hashing trick".
    Conceptually, the transformation can be thought of as: hash(concatenation of features) %
    num_bins
    Example usage::
    model_body = ParallelBlock(
                TabularBlock.from_schema(schema=cross_schema, pre=ml.HashedCross(cross_schema,
                                        num_bins = 1000)),
                is_input=True).connect(ml.MLPBlock([64, 32]))
    model = ml.Model(model_body, ml.BinaryClassificationTask("click"))
    Parameters
    ----------
        schema : Schema
            The `Schema` with the input features
        num_bins : int
            Number of hash bins.
        output_mode: string
            Specification for the output of the layer. Defaults to "one_hot".  Values can be "int",
            or "one_hot", configuring the layer as follows:
            - `"int"`: Return the integer bin indices directly.
            - `"one_hot"`: Encodes each individual element in the input into an array with the same
                size as `num_bins`, containing a 1 at the input's bin index.
        sparse: bool
            Boolean. Only applicable to `"one_hot"` mode. If True, returns a `SparseTensor` instead
            of a dense `Tensor`. Defaults to False.
        output_name: string
            Name of output feature, if not specified, default would be
            cross_<feature_name>_<feature_name>_<...>
        infer_num_bins: bool
            If True, num_bins would be set as the multiplier of feature cadinalities, if the
            multiplier is bigger than max_num_bins, then it would be cliped by max_num_bins
        max_num_bins: int
            Upper bound of num_bins, by default 100000.
    """

    def __init__(
        self,
        schema: Schema,
        num_bins: int = None,
        sparse: bool = False,
        output_mode: str = "one_hot",
        output_name: str = None,
        infer_num_bins: bool = False,
        max_num_bins: int = 100000,
        **kwargs,
    ):
        super().__init__(**kwargs)

        if (not infer_num_bins) and (num_bins is None):
            raise ValueError(
                "num_bins is not given, and infer_num_bins is False, either of them "
                "is required, if you want to set fixed num_bins, then set infer_num_bins to False,"
                " and set num_bins to an integer value, if you want to infer num_bins from the "
                "mulplier of feature cardinalities, at the same time you can set the max_num_bins."
            )

        if not (output_mode in ["int", "one_hot", "multi_hot"]):
            raise ValueError("output_mode must be 'int', 'one_hot', or 'multi_hot'")
        self.schema = schema
        self.output_mode = output_mode
        self.sparse = sparse
        if not output_name:
            self.output_name = "cross"
            for name in sorted(schema.column_names):
                self.output_name = self.output_name + "_" + name
        else:
            self.output_name = output_name

        # Set num_bins
        if num_bins:
            self.num_bins = num_bins
        else:
            cardinalities = schema_utils.categorical_cardinalities(schema)
            inferred_num_bins_from_cardinalities_multiplier = 1.0
            for cardinality in cardinalities.values():
                inferred_num_bins_from_cardinalities_multiplier = (
                    inferred_num_bins_from_cardinalities_multiplier * cardinality
                )
            self.num_bins = int(min(max_num_bins, inferred_num_bins_from_cardinalities_multiplier))

        # Used to enforce the shape of 2D tensors depending on the output_mode, when in graph mode
        self.features_2d_last_dim = dict()

    def call(self, inputs):
        self._check_at_least_two_inputs()

        _inputs = {}
        for name in self.schema.column_names:
            assertion_min_rank = tf.Assert(
                tf.logical_and(
                    tf.greater_equal(tf.rank(inputs[name]), 1),
                    tf.less_equal(tf.rank(inputs[name]), 2),
                ),
                [
                    "`HashedCross` only accepts 1D or 2D-shaped inputs, but got "
                    f"different rank for {name}"
                ],
            )

            with tf.control_dependencies([assertion_min_rank]):
                _inputs[name] = reshape_categorical_input_tensor_for_encoding(
                    inputs[name],
                    name,
                    self.features_2d_last_dim,
                    self.output_mode,
                    ensure_1d_for_one_hot_mode=False,
                )

        # Perform the cross and convert to dense
        output = tf.sparse.cross_hashed(list(_inputs.values()), self.num_bins)

        if self.output_mode == ONE_HOT:
            output = tf.sparse.reshape(output, [-1])

        # Encode outputs.
        outputs = {}
        outputs[self.output_name] = p_utils.encode_categorical_inputs(
            output,
            output_mode=self.output_mode,
            depth=self.num_bins,
            sparse=self.sparse,
        )

        if not self.sparse and isinstance(outputs[self.output_name], tf.SparseTensor):
            outputs[self.output_name] = tf.sparse.to_dense(outputs[self.output_name])
        return outputs

    def compute_output_shape(self, input_shapes):
        self._check_at_least_two_inputs()
        self._check_input_shape_and_type(input_shapes)

        # Save the last dim for 2D features so that we can reshape them in graph mode in call()
        for key in self.schema.column_names:
            input_shape = input_shapes[key]

            if not isinstance(input_shape, tuple) and len(input_shape) == 2:
                self.features_2d_last_dim[key] = input_shape[-1]

        output_shape = {}
        batch_size = self.calculate_batch_size_from_input_shapes(input_shapes)
        output_shape[self.output_name] = p_utils.compute_shape_for_encode_categorical(
            shape=[batch_size, 1], output_mode=self.output_mode, depth=self.num_bins
        )
        return output_shape

    def get_config(self):
        config = super().get_config()
        config.update(
            {
                "num_bins": self.num_bins,
                "output_mode": self.output_mode,
                "sparse": self.sparse,
                "output_name": self.output_name,
            }
        )
        if self.schema:
            config["schema"] = schema_utils.schema_to_tensorflow_metadata_json(self.schema)
        return config

    def _check_at_least_two_inputs(self):
        if len(self.schema) < 2:
            raise ValueError(
                "`HashedCross` should be called on at least two features. "
                f"Received: {len(self.schema)} schemas"
            )
        for name, column_schema in self.schema.column_schemas.items():
            if Tags.CATEGORICAL not in column_schema.tags:
                warnings.warn(
                    f"Please make sure input features to be categorical, detect {name} "
                    "has no categorical tag"
                )

    def _check_input_shape_and_type(self, inputs_shapes) -> TabularData:
        _inputs_shapes = []
        for name in self.schema.column_names:
            shape = inputs_shapes[name]

            if shape.rank not in [1, 2]:
                raise ValueError(
                    "All `HashedCross` inputs should have 1D or 2D shape. "
                    f"Received: input {name} with shape={shape}"
                )

            _inputs_shapes.append(shape)

        if len(set([shape[0] for shape in _inputs_shapes])) > 1:
            raise ValueError(
                "All `HashedCross` inputs should have equal first dim (batch size). "
                f"Received: inputs={_inputs_shapes}"
            )


def HashedCrossAll(
    schema: Schema,
    num_bins: int = None,
    infer_num_bins: bool = False,
    max_num_bins: int = 100000,
    max_level: int = 2,
    sparse: bool = False,
    output_mode: str = "one_hot",
    ignore_combinations: Sequence[Sequence[str]] = [],
) -> ParallelBlock:
    """Parallel block consists of HashedCross blocks for all combinations of schema with all levels
        through level 2 to max_level.

    Parameters:
    ----------
    schema: Schema
        Schema of the input data.
    max_level: int
        Max num of levels, this function would hash cross all combinations, the number of features
        included in these combinations is in the range from 2 to max_level, i.e. [2, max_level], by
        default 2, which means it would return hashed cross blocks of all level 2 combinations of
        features within schema

        For example, if schemas contain 3 features: feature_1, feature_2 and feature_3, if we call
            `level_3_cross = HashedCrossAll(schema = schemas, max_level = 3)`
        Then level_3_cross is a Parallel block, which contains 4 hashed crosses of
            1) feature_1 and feature_2
            2) feature_1 and feature_3
            3) feature_2 and feature_3
            4) feature_1, feature_2 and feature_3
    num_bins : int
        Number of hash bins, note that num_bins is for all hashed cross transformation block, no
        matter what level it is, if you want to set different num_bins for different hashed cross,
        please use HashedCross to define each one with different num_bins.
    output_mode: string
        Specification for the output of the layer. Defaults to
        `"one_hot"`.  Values can be `"int"`, or `"one_hot"` configuring the layer as
        follows:
        - `"int"`: Return the integer bin indices directly.
        - `"one_hot"`: Encodes each individual element in the input into an
            array the same size as `num_bins`, containing a 1 at the input's bin
            index.
    sparse : bool
        Boolean. Only applicable to `"one_hot"` mode. If True, returns a
        `SparseTensor` instead of a dense `Tensor`. Defaults to False.
    infer_num_bins: bool
        If True, all num_bins would be set as the multiplier of corresponding feature cadinalities,
        if the multiplier is bigger than max_num_bins, then it would be cliped by max_num_bins
    max_num_bins: int
        Upper bound of num_bins for all hashed cross transformation blocks, by default 100000.

    ignore_combinations :  Sequence[Sequence[str]]
        If provided, ignore feature combinations from this list.
        Useful to avoid interacting features whose combined value is always the same.
        For example, interacting these features is not useful and one of the features
        is dependent on the other :
        [["item_id", "item_category"], ["user_id", "user_birth_city", "user_age"]]


    Example usage::

        level_3_cross = HashedCrossAll(schema = schemas, max_level = 3, infer_num_bins = True)
    """

    if max_level < 2 or max_level > 3:
        raise ValueError(
            "Please make sure 1 < max_level < 4, because the cross transformation requires at "
            "least 2 features, and HashedCrossAll only support at most 3 level, if you want to "
            "cross more than 3 features, please use HashedCross. Received: max_level = {max_level}"
        )

    if len(schema) < 2:
        raise ValueError(
            "`HashedCrossing` should be called on at least two features. "
            f"Received: {len(schema)} schemas"
        )

    all_combinations = []
    for combination_tuple in combinations(schema.column_names, 2):
        all_combinations.append(set(combination_tuple))

    if max_level == 3:
        for combination_tuple in combinations(schema.column_names, 3):
            all_combinations.append(set(combination_tuple))

    if ignore_combinations:
        ignore_combinations_set = list([set(c) for c in ignore_combinations])
        all_combinations = list(
            [
                combination
                for combination in all_combinations
                if (combination not in ignore_combinations_set)
            ]
        )

    hashed_crosses = []
    for schema_names in all_combinations:
        hashed_crosses.append(
            HashedCross(
                schema=schema.select_by_name(schema_names),
                num_bins=num_bins,
                sparse=sparse,
                output_mode=output_mode,
                infer_num_bins=infer_num_bins,
                max_num_bins=max_num_bins,
            )
        )

    return ParallelBlock(hashed_crosses)


@Block.registry.register_with_multiple_names("to_target")
@tf.keras.utils.register_keras_serializable(package="merlin_models")
class ToTarget(Block):
    """Transform columns to targets"""

    def __init__(
        self,
        schema: Schema,
        *target: Union[ColumnSchema, Schema, str, Tags],
        one_hot: bool = False,
        **kwargs,
    ):
        super().__init__(**kwargs)
        self.schema = schema
        self.target = target
        self.one_hot = one_hot

    def _target_column_schemas(self):
        target_columns = {}
        for t in self.target:
            if isinstance(t, str):
                target_columns[t] = self.schema.select_by_name(t).first
            elif isinstance(t, ColumnSchema):
                target_columns[t.name] = t
            elif isinstance(t, Tags):
                selected_schema = self.schema.select_by_tag(t)
                for col_name, col_schema in selected_schema.column_schemas.items():
                    target_columns[col_name] = col_schema
            elif isinstance(t, Schema):
                for col_name, col_schema in t.column_schemas.items():
                    target_columns[col_name] = col_schema
            else:
                raise ValueError(f"Unsupported target type {type(t)}")
        return target_columns

    def call(
        self, inputs: TabularData, targets=None, **kwargs
    ) -> Tuple[TabularData, Union[TabularData, tf.Tensor, None]]:
        target_columns = self._target_column_schemas()

        outputs = {}
        for name in inputs:
            if name not in target_columns:
                outputs[name] = inputs[name]
                continue
            if isinstance(targets, dict):
                _target = targets.get(name, inputs[name])
                if self.one_hot:
                    _target = self._to_one_hot(name, _target)
                targets[name] = _target
            else:
                _target = inputs[name]
                if self.one_hot:
                    _target = self._to_one_hot(name, _target)
                targets = _target

        return outputs, targets

    def _to_one_hot(self, name, target):
        num_classes = schema_utils.categorical_cardinalities(self.schema)[name]
        one_hot = tf.one_hot(target, num_classes, dtype=target.dtype)
        return tf.squeeze(one_hot)

    def compute_output_shape(self, input_shape):
        return input_shape

    def compute_output_schema(self, input_schema: Schema) -> Schema:
        target_columns = self._target_column_schemas()
        output_column_schemas = {}
        for col_name, col_schema in input_schema.column_schemas.items():
            if col_name in target_columns:
                output_column_schemas[col_name] = col_schema.with_tags(Tags.TARGET)
            else:
                output_column_schemas[col_name] = col_schema
        return Schema(column_schemas=output_column_schemas)


def reshape_categorical_input_tensor_for_encoding(
    input, feat_name, features_2d_last_dim, output_mode, ensure_1d_for_one_hot_mode=True
):
    output = input
    reshape_fn = tf.sparse.reshape if isinstance(output, tf.SparseTensor) else tf.reshape
    if ensure_1d_for_one_hot_mode and output_mode == ONE_HOT:
        if features_2d_last_dim.get(feat_name, None) == 1 or input.get_shape()[-1] == 1:
            output = reshape_fn(output, [-1])
        elif feat_name in features_2d_last_dim or (
            input.get_shape()[-1] is not None and len(input.get_shape()) == 2
        ):
            raise ValueError(
                "One-hot accepts input tensors that are squeezable to 1D, but received"
                f" a tensor with shape: {input.get_shape()}"
            )

    else:
        if feat_name in features_2d_last_dim or (
            input.get_shape()[-1] is not None and len(input.get_shape()) == 2
        ):
            # Ensures that the shape is known to avoid error on graph mode
            new_shape = (-1, features_2d_last_dim.get(feat_name, input.get_shape()[-1]))
            output = reshape_fn(output, new_shape)
        else:
            expand_dims_fn = (
                tf.sparse.expand_dims if isinstance(output, tf.SparseTensor) else tf.expand_dims
            )
            output = expand_dims_fn(output, 1)

    return output


@tf.keras.utils.register_keras_serializable(package="merlin.models")
class BroadcastToSequence(Block):
    """Broadcast context features to match the timesteps of sequence features.

    This layer supports mask propagation. If the sequence features have a mask. The
    context features being broadcast will inherit the mask.

    Parameters
    ----------
    context_schema : Schema
        The schema representing contextual features to be broadcast
    sequence_schema : Schema
        The schema representing sequence features

    """

    def __init__(self, context_schema: Schema, sequence_schema: Schema, **kwargs):
        super().__init__(**kwargs)
        self.context_schema = context_schema
        self.sequence_schema = sequence_schema

    def call(self, inputs: TabularData) -> TabularData:
        inputs = self._broadcast(inputs)
        return inputs

    def _check_sequence_features(self, inputs: TabularData):
        sequence_features = self.sequence_schema.column_names
<<<<<<< HEAD

        if len(sequence_features) == 0:
            return

=======

        if len(sequence_features) == 0:
            return

>>>>>>> 51e8678b
        not_found_seq_features = set(sequence_features).difference(set(inputs.keys()))
        if len(not_found_seq_features) > 0:
            raise ValueError(
                f"Some sequential features were not found in the inputs: {not_found_seq_features}"
            )

        sequence_length = None
        sequence_is_ragged = None
        for k, v in inputs.items():
            if k in sequence_features:
                if isinstance(v, tf.RaggedTensor):
                    if sequence_is_ragged is False:
                        raise ValueError(
                            "Sequential features must all be ragged or all dense, not both."
                        )
                    new_sequence_length = v.row_lengths()
                    sequence_is_ragged = True
                else:
                    if sequence_is_ragged is True:
                        raise ValueError(
                            "Sequential features must all be ragged or all dense, not both."
                        )
                    new_sequence_length = [v.shape[1]]
                    sequence_is_ragged = False

                # check sequences lengths match
                if sequence_length is not None:
                    sequence_lengths_equal = tf.math.reduce_all(
                        tf.equal(new_sequence_length, sequence_length)
                    )
                    tf.Assert(
                        sequence_lengths_equal,
                        [
                            "Sequential features must share the same sequence lengths",
                            (sequence_length, new_sequence_length),
                        ],
                    )
                sequence_length = new_sequence_length

    def _check_context_features(self, inputs: TabularData):
        context_features = self.context_schema.column_names

        if len(context_features) == 0:
            return

        not_found_seq_features = set(context_features).difference(set(inputs.keys()))
        if len(not_found_seq_features) > 0:
            raise ValueError(
                f"Some contextual features were not found in the inputs: {not_found_seq_features}"
            )

        for k in context_features:
            v = inputs[k]
            if not isinstance(v, tf.Tensor):
                raise ValueError(f"A contextual feature ({k}) should be a dense tf.Tensor")

            if len(v.shape) >= 3:
                raise ValueError(
                    f"A contextual feature ({k}) should be a 1D or " "2D tf.Tensor: {v.shape}."
                )

    @tf.function
    def _broadcast(self, inputs):
        self._check_sequence_features(inputs)
        self._check_context_features(inputs)

        sequence_features = self.sequence_schema.column_names
        context_features = self.context_schema.column_names

        if len(sequence_features) == 0 and len(context_features) == 0:
            return inputs

        sequence_features_values = list(
            [inputs[k] for k in sequence_features if inputs[k] is not None]
        )
        if len(sequence_features_values) == 0:
            return inputs
        template_seq_feature_value = sequence_features_values[0]

        non_seq_target = {}
        for fname in context_features:
            if inputs[fname] is None:
                continue

            if isinstance(template_seq_feature_value, tf.RaggedTensor):
                new_value = inputs[fname]
                while len(new_value.shape) < len(template_seq_feature_value.shape):
                    new_value = tf.expand_dims(new_value, 1)

                # Here broadcast the context feature using the same shape
                # of a 3D ragged sequential feature with compatible
                # So that the context feature shape becomes (batch size, seq length, feature dim)
                non_seq_target[fname] = (
                    tf.ones_like(template_seq_feature_value[..., :1], dtype=new_value.dtype)
                    * new_value
                )
            else:
                shape = inputs[fname].shape
                sequence_length = template_seq_feature_value.shape[1]
                target_shape = shape[:1] + [sequence_length] + shape[1:]
                non_seq_target[fname] = tf.broadcast_to(
                    tf.expand_dims(inputs[fname], 1), target_shape
                )
        inputs = {**inputs, **non_seq_target}

        return inputs

    def compute_output_shape(
        self, input_shape: Dict[str, tf.TensorShape]
    ) -> Dict[str, tf.TensorShape]:
        sequence_length = None
        for k in input_shape:
            if k in self.sequence_schema.column_names:
                sequence_length = input_shape[k][1]
                break

        context_shapes = {}
        for k in input_shape:
            if k in self.context_schema.column_names:
                rest_shape = input_shape[k][1:]
                context_shapes[k] = (
                    input_shape[k][:1] + tf.TensorShape([sequence_length]) + rest_shape
                )

        output_shape = {**input_shape, **context_shapes}

        return output_shape

    def compute_mask(self, inputs: TabularData, mask: Optional[TabularData] = None):
        if mask is None:
            return None

        # find the sequence mask
        sequence_mask = None
        for k in mask:
            if mask[k] is not None and k in self.sequence_schema.column_names:
                sequence_mask = mask[k]
                break

        # no sequence mask found
        if sequence_mask is None:
            return mask

        # set the mask value for those that are none
        masks_context = {}
        for k in mask:
            if mask[k] is None and k in self.context_schema.column_names:
                masks_context[k] = sequence_mask

        new_mask = {**mask, **masks_context}

        return new_mask

    def get_config(self):
        config = super().get_config()
        config["context_schema"] = schema_utils.schema_to_tensorflow_metadata_json(
            self.context_schema
        )
        config["sequence_schema"] = schema_utils.schema_to_tensorflow_metadata_json(
            self.sequence_schema
        )
        return config

    @classmethod
    def from_config(cls, config):
        context_schema = schema_utils.tensorflow_metadata_json_to_schema(
            config.pop("context_schema")
        )
        sequence_schema = schema_utils.tensorflow_metadata_json_to_schema(
            config.pop("sequence_schema")
        )
        return cls(context_schema, sequence_schema, **config)<|MERGE_RESOLUTION|>--- conflicted
+++ resolved
@@ -837,17 +837,10 @@
 
     def _check_sequence_features(self, inputs: TabularData):
         sequence_features = self.sequence_schema.column_names
-<<<<<<< HEAD
 
         if len(sequence_features) == 0:
             return
 
-=======
-
-        if len(sequence_features) == 0:
-            return
-
->>>>>>> 51e8678b
         not_found_seq_features = set(sequence_features).difference(set(inputs.keys()))
         if len(not_found_seq_features) > 0:
             raise ValueError(
