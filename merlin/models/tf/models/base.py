from __future__ import annotations

import collections
import inspect
import sys
import warnings
from collections.abc import Sequence as SequenceCollection
from typing import TYPE_CHECKING, Dict, List, Optional, Protocol, Sequence, Union, runtime_checkable

import six
import tensorflow as tf
from keras.utils.losses_utils import cast_losses_to_common_dtype
from packaging import version
from tensorflow.keras.utils import unpack_x_y_sample_weight

import merlin.io
from merlin.models.tf.core.base import Block, ModelContext, PredictionOutput, is_input_block
from merlin.models.tf.core.combinators import SequentialBlock
from merlin.models.tf.core.prediction import Prediction, PredictionContext
from merlin.models.tf.core.tabular import TabularBlock
<<<<<<< HEAD
from merlin.models.tf.distributed.backend import hvd, multi_gpu
=======
from merlin.models.tf.distributed.backend import hvd
>>>>>>> 209910ab
from merlin.models.tf.inputs.base import InputBlock
from merlin.models.tf.loader import Loader
from merlin.models.tf.losses.base import loss_registry
from merlin.models.tf.metrics.topk import TopKMetricsAggregator, filter_topk_metrics, split_metrics
from merlin.models.tf.models.utils import parse_prediction_tasks
from merlin.models.tf.outputs.base import ModelOutput
from merlin.models.tf.prediction_tasks.base import ParallelPredictionBlock, PredictionTask
from merlin.models.tf.transforms.tensor import ListToRagged
from merlin.models.tf.typing import TabularData
from merlin.models.tf.utils.search_utils import find_all_instances_in_layers
from merlin.models.tf.utils.tf_utils import (
    call_layer,
    get_sub_blocks,
    maybe_serialize_keras_objects,
)
from merlin.models.utils.dataset import unique_rows_by_features
from merlin.schema import Schema, Tags

if TYPE_CHECKING:
    from merlin.models.tf.core.index import TopKIndexBlock


class MetricsComputeCallback(tf.keras.callbacks.Callback):
    """Callback that handles when to compute metrics."""

    def __init__(self, train_metrics_steps=1, **kwargs):
        self.train_metrics_steps = train_metrics_steps
        self._is_fitting = False
        self._is_first_batch = True
        super().__init__(**kwargs)

    def on_train_begin(self, logs=None):
        self._is_fitting = True

    def on_train_end(self, logs=None):
        self._is_fitting = False

    def on_epoch_begin(self, epoch, logs=None):
        self._is_first_batch = True

    def on_train_batch_begin(self, batch, logs=None):
        value = self.train_metrics_steps > 0 and (
            self._is_first_batch or batch % self.train_metrics_steps == 0
        )
        self.model._should_compute_train_metrics_for_batch.assign(value)

    def on_train_batch_end(self, batch, logs=None):
        self._is_first_batch = False


class HorovodJoinCallback(tf.keras.callbacks.Callback):
    def on_epoch_end(self, epoch, logs=None):
        last_rank = hvd.join()
        print(str(last_rank) * 100)


@tf.keras.utils.register_keras_serializable(package="merlin_models")
class ModelBlock(Block, tf.keras.Model):
    """Block that extends `tf.keras.Model` to make it saveable."""

    def __init__(self, block: Block, **kwargs):
        super().__init__(**kwargs)
        self.block = block
        if hasattr(self, "set_schema"):
            block_schema = getattr(block, "schema", None)
            self.set_schema(block_schema)

    def call(self, inputs, **kwargs):
        if "features" not in kwargs:
            kwargs["features"] = inputs
        outputs = call_layer(self.block, inputs, **kwargs)
        return outputs

    def build(self, input_shapes):
        self.block.build(input_shapes)

        if not hasattr(self.build, "_is_default"):
            self._build_input_shape = input_shapes
        self.built = True

    def fit(
        self,
        x=None,
        y=None,
        batch_size=None,
        epochs=1,
        verbose="auto",
        callbacks=None,
        validation_split=0.0,
        validation_data=None,
        shuffle=True,
        class_weight=None,
        sample_weight=None,
        initial_epoch=0,
        steps_per_epoch=None,
        validation_steps=None,
        validation_batch_size=None,
        validation_freq=1,
        max_queue_size=10,
        workers=1,
        use_multiprocessing=False,
        train_metrics_steps=1,
        **kwargs,
    ):
        x = _maybe_convert_merlin_dataset(x, batch_size, **kwargs)
        validation_data = _maybe_convert_merlin_dataset(
            validation_data, batch_size, shuffle=shuffle, **kwargs
        )
        callbacks = self._add_metrics_callback(callbacks, train_metrics_steps)
        if multi_gpu:
            callbacks = self._add_distributed_callbacks(callbacks)
        # Horovod: write logs on worker 0.
        verbose = verbose if hvd.rank() == 0 else 0
        # Horovod: adjust number of steps based on number of GPUs.
        if steps_per_epoch:
            steps_per_epoch = steps_per_epoch // hvd.size()

        fit_kwargs = {
            k: v
            for k, v in locals().items()
            if k not in ["self", "kwargs", "train_metrics_steps", "__class__"]
        }

        return super().fit(**fit_kwargs)

    def evaluate(
        self,
        x=None,
        y=None,
        batch_size=None,
        verbose=1,
        sample_weight=None,
        steps=None,
        callbacks=None,
        max_queue_size=10,
        workers=1,
        use_multiprocessing=False,
        return_dict=False,
        **kwargs,
    ):
        x = _maybe_convert_merlin_dataset(x, batch_size, **kwargs)

        return super().evaluate(
            x,
            y,
            batch_size,
            verbose,
            sample_weight,
            steps,
            callbacks,
            max_queue_size,
            workers,
            use_multiprocessing,
            return_dict,
            **kwargs,
        )

    def compute_output_shape(self, input_shape):
        return self.block.compute_output_shape(input_shape)

    @property
    def schema(self) -> Schema:
        return self.block.schema

    @classmethod
    def from_config(cls, config, custom_objects=None):
        block = tf.keras.utils.deserialize_keras_object(config.pop("block"))

        return cls(block, **config)

    def get_config(self):
        return {"block": tf.keras.utils.serialize_keras_object(self.block)}

    def _set_save_spec(self, inputs, args=None, kwargs=None):
        # We need to overwrite this in order to fix a Keras-bug in TF<2.9
        super()._set_save_spec(inputs, args, kwargs)

        if version.parse(tf.__version__) < version.parse("2.9.0"):
            # Keras will interpret kwargs like `features` & `targets` as
            # required args, which is wrong. This is a workaround.
            _arg_spec = self._saved_model_arg_spec
            self._saved_model_arg_spec = ([_arg_spec[0][0]], _arg_spec[1])


class BaseModel(tf.keras.Model):
    def compile(
        self,
        optimizer="rmsprop",
        loss=None,
        metrics=None,
        loss_weights=None,
        weighted_metrics=None,
        run_eagerly=None,
        steps_per_execution=None,
        jit_compile=None,
        **kwargs,
    ):
        """Configures the model for training.
        Example:
        ```python
        model.compile(optimizer=tf.keras.optimizers.Adam(learning_rate=1e-3),
                      loss=tf.keras.losses.BinaryCrossentropy(),
                      metrics=[tf.keras.metrics.BinaryAccuracy(),
                               tf.keras.metrics.FalseNegatives()])
        ```
        Args:
            optimizer: String (name of optimizer) or optimizer instance. See
              `tf.keras.optimizers`.
            loss: Loss function. Maybe be a string (name of loss function), or
              a `tf.keras.losses.Loss` instance. See `tf.keras.losses`. A loss
              function is any callable with the signature `loss = fn(y_true,
              y_pred)`, where `y_true` are the ground truth values, and
              `y_pred` are the model's predictions.
              `y_true` should have shape
              `(batch_size, d0, .. dN)` (except in the case of
              sparse loss functions such as
              sparse categorical crossentropy which expects integer arrays of shape
              `(batch_size, d0, .. dN-1)`).
              `y_pred` should have shape `(batch_size, d0, .. dN)`.
              The loss function should return a float tensor.
              If a custom `Loss` instance is
              used and reduction is set to `None`, return value has shape
              `(batch_size, d0, .. dN-1)` i.e. per-sample or per-timestep loss
              values; otherwise, it is a scalar. If the model has multiple outputs,
              you can use a different loss on each output by passing a dictionary
              or a list of losses. The loss value that will be minimized by the
              model will then be the sum of all individual losses, unless
              `loss_weights` is specified.
            metrics: List of metrics to be evaluated by the model during training
              and testing. Each of this can be a string (name of a built-in
              function), function or a `tf.keras.metrics.Metric` instance. See
              `tf.keras.metrics`. Typically you will use `metrics=['accuracy']`. A
              function is any callable with the signature `result = fn(y_true,
              y_pred)`. To specify different metrics for different outputs of a
              multi-output model, you could also pass a dictionary, such as
              `metrics={'output_a': 'accuracy', 'output_b': ['accuracy', 'mse']}`.
              You can also pass a list to specify a metric or a list of metrics
              for each output, such as `metrics=[['accuracy'], ['accuracy', 'mse']]`
              or `metrics=['accuracy', ['accuracy', 'mse']]`. When you pass the
              strings 'accuracy' or 'acc', we convert this to one of
              `tf.keras.metrics.BinaryAccuracy`,
              `tf.keras.metrics.CategoricalAccuracy`,
              `tf.keras.metrics.SparseCategoricalAccuracy` based on the loss
              function used and the model output shape. We do a similar
              conversion for the strings 'crossentropy' and 'ce' as well.
            loss_weights: Optional list or dictionary specifying scalar coefficients
              (Python floats) to weight the loss contributions of different model
              outputs. The loss value that will be minimized by the model will then
              be the *weighted sum* of all individual losses, weighted by the
              `loss_weights` coefficients.
                If a list, it is expected to have a 1:1 mapping to the model's
                  outputs. If a dict, it is expected to map output names (strings)
                  to scalar coefficients.
            weighted_metrics: List of metrics to be evaluated and weighted by
              `sample_weight` or `class_weight` during training and testing.
            run_eagerly: Bool. Defaults to `False`. If `True`, this `Model`'s
              logic will not be wrapped in a `tf.function`. Recommended to leave
              this as `None` unless your `Model` cannot be run inside a
              `tf.function`. `run_eagerly=True` is not supported when using
              `tf.distribute.experimental.ParameterServerStrategy`.
            steps_per_execution: Int. Defaults to 1. The number of batches to run
              during each `tf.function` call. Running multiple batches inside a
              single `tf.function` call can greatly improve performance on TPUs or
              small models with a large Python overhead. At most, one full epoch
              will be run each execution. If a number larger than the size of the
              epoch is passed, the execution will be truncated to the size of the
              epoch. Note that if `steps_per_execution` is set to `N`,
              `Callback.on_batch_begin` and `Callback.on_batch_end` methods will
              only be called every `N` batches (i.e. before/after each `tf.function`
              execution).
            jit_compile: If `True`, compile the model training step with XLA.
              [XLA](https://www.tensorflow.org/xla) is an optimizing compiler for
              machine learning.
              `jit_compile` is not enabled for by default.
              This option cannot be enabled with `run_eagerly=True`.
              Note that `jit_compile=True` is
              may not necessarily work for all models.
              For more information on supported operations please refer to the
              [XLA documentation](https://www.tensorflow.org/xla).
              Also refer to
              [known XLA issues](https://www.tensorflow.org/xla/known_issues) for
              more details.
            **kwargs: Arguments supported for backwards compatibility only.
        """

        # Initializing model control flags controlled by MetricsComputeCallback()
        self._should_compute_train_metrics_for_batch = tf.Variable(
            dtype=tf.bool,
            name="should_compute_train_metrics_for_batch",
            trainable=False,
            synchronization=tf.VariableSynchronization.NONE,
            initial_value=lambda: False,
        )

        num_v1_blocks = len(self.prediction_tasks)
        num_v2_blocks = len(self.model_outputs)

        if num_v1_blocks > 1 and num_v2_blocks > 1:
            raise ValueError(
                "You cannot use both `prediction_tasks` and `prediction_blocks` at the same time.",
                "`prediction_tasks` is deprecated and will be removed in a future version.",
            )

        if num_v1_blocks > 0:
            self.output_names = [task.task_name for task in self.prediction_tasks]
        else:
            self.output_names = [block.full_name for block in self.model_outputs]

        # This flag will make Keras change the metric-names which is not needed in v2
        from_serialized = kwargs.pop("from_serialized", num_v2_blocks > 0)

        # Horovod: Specify `experimental_run_tf_function=False` to ensure TensorFlow
        # uses hvd.DistributedOptimizer() to compute gradients.

        if hvd:
            kwargs.update({"experimental_run_tf_function": False})

        super(BaseModel, self).compile(
            optimizer=self._create_optimizer(optimizer),
            loss=self._create_loss(loss),
            metrics=self._create_metrics(metrics),
            weighted_metrics=self._create_weighted_metrics(weighted_metrics),
            run_eagerly=run_eagerly,
            loss_weights=loss_weights,
            steps_per_execution=steps_per_execution,
            jit_compile=jit_compile,
            from_serialized=from_serialized,
            **kwargs,
        )

    def _create_optimizer(self, optimizer):
<<<<<<< HEAD
        if multi_gpu:
            if isinstance(optimizer, merlin.models.tf.DistributedOptimizer):
                # TODO
                pass
            if isinstance(optimizer, merlin.models.tf.MultiOptimizer):
=======
        if hvd:
            if isinstance(optimizer, merlin.models.tf.DistributedOptimizer):
                # TODO
                pass
            elif isinstance(optimizer, merlin.models.tf.MultiOptimizer):
>>>>>>> 209910ab
                # TODO
                pass
            else:
                if isinstance(optimizer, str):
                    optimizer = tf.keras.optimizers.get(optimizer)
                scaled_lr = optimizer.learning_rate * hvd.size()
                tf.keras.backend.set_value(optimizer.learning_rate, scaled_lr)
                optimizer = hvd.DistributedOptimizer(
                    optimizer,
                    backward_passes_per_step=1,
                    average_aggregated_gradients=True,
                )

        return optimizer

    def _create_metrics(self, metrics=None):
        out = {}

        num_v1_blocks = len(self.prediction_tasks)
        if isinstance(metrics, dict):
            out = metrics

        elif isinstance(metrics, (list, tuple)):
            # Retrieve top-k metrics & wrap them in TopKMetricsAggregator
            topk_metrics, topk_aggregators, other_metrics = split_metrics(metrics)
            if len(topk_metrics) > 0:
                topk_aggregators.append(TopKMetricsAggregator(*topk_metrics))
            metrics = other_metrics + topk_aggregators

            if num_v1_blocks > 0:
                if num_v1_blocks == 1:
                    out[self.prediction_tasks[0].task_name] = metrics
                else:
                    for i, task in enumerate(self.prediction_tasks):
                        out[task.task_name] = metrics[i]
            else:
                if len(self.model_outputs) == 1:
                    out[self.model_outputs[0].full_name] = metrics
                else:
                    for i, block in enumerate(self.model_outputs):
                        out[block.full_name] = metrics[i]

        elif metrics is None:
            for task_name, task in self.prediction_tasks_by_name().items():
                out[task_name] = [m() if inspect.isclass(m) else m for m in task.DEFAULT_METRICS]

            for prediction_name, prediction_block in self.outputs_by_name().items():
                out[prediction_name] = prediction_block.default_metrics_fn()
                if len(self.model_outputs) > 1:
                    for metric in out[prediction_name]:
                        metric._name = "/".join([prediction_block.full_name, metric.name])
        else:
            out = metrics

        return out

    def _create_weighted_metrics(self, weighted_metrics=None):
        out = {}

        num_v1_blocks = len(self.prediction_tasks)

        if isinstance(weighted_metrics, dict):
            out = weighted_metrics

        elif isinstance(weighted_metrics, (list, tuple)):
            if num_v1_blocks > 0:
                if num_v1_blocks == 1:
                    out[self.prediction_tasks[0].task_name] = weighted_metrics
                else:
                    for i, task in enumerate(self.prediction_tasks):
                        out[task.task_name] = weighted_metrics[i]
            else:
                if len(self.model_outputs) == 1:
                    out[self.model_outputs[0].full_name] = weighted_metrics
                else:
                    for i, block in enumerate(self.model_outputs):
                        out[block.full_name] = weighted_metrics[i]

        return out

    def _create_loss(self, loss=None):
        out = {}

        if isinstance(loss, (tf.keras.losses.Loss, str)):
            if len(self.prediction_tasks) == 1:
                out = {task.task_name: loss for task in self.prediction_tasks}
            elif len(self.model_outputs) == 1:
                out = {task.name: loss for task in self.model_outputs}

        # If loss is not provided, use the defaults from the prediction-tasks.
        if not loss:
            for task_name, task in self.prediction_tasks_by_name().items():
                out[task_name] = task.DEFAULT_LOSS

            for task_name, task in self.outputs_by_name().items():
                out[task_name] = task.default_loss

        for key in out:
            if isinstance(out[key], str) and out[key] in loss_registry:
                out[key] = loss_registry.parse(out[key])

        return out

    @property
    def prediction_tasks(self) -> List[PredictionTask]:
        from merlin.models.tf.prediction_tasks.base import PredictionTask

        results = find_all_instances_in_layers(self, PredictionTask)

        return results

    def prediction_tasks_by_name(self) -> Dict[str, PredictionTask]:
        return {task.task_name: task for task in self.prediction_tasks}

    def prediction_tasks_by_target(self) -> Dict[str, List[PredictionTask]]:
        """Method to index the model's prediction tasks by target names.

        Returns
        -------
        Dict[str, List[PredictionTask]]
            List of prediction tasks.
        """
        outputs: Dict[str, Union[PredictionTask, List[PredictionTask]]] = {}
        for task in self.prediction_tasks:
            if task.target_name in outputs:
                if isinstance(outputs[task.target_name], list):
                    outputs[task.target].append(task)
                else:
                    outputs[task.target_name] = [outputs[task.target_name], task]
            outputs[task.target] = task

        return outputs

    @property
    def model_outputs(self) -> List[ModelOutput]:
        results = find_all_instances_in_layers(self, ModelOutput)

        return results

    def outputs_by_name(self) -> Dict[str, ModelOutput]:
        return {task.full_name: task for task in self.model_outputs}

    def outputs_by_target(self) -> Dict[str, List[ModelOutput]]:
        """Method to index the model's prediction blocks by target names.

        Returns
        -------
        Dict[str, List[PredictionBlock]]
            List of prediction blocks.
        """
        outputs: Dict[str, List[ModelOutput]] = {}
        for task in self.model_outputs:
            if task.target in outputs:
                if isinstance(outputs[task.target], list):
                    outputs[task.target].append(task)
                else:
                    outputs[task.target] = [outputs[task.target], task]
            outputs[task.target] = task

        return outputs

    def call_train_test(
        self,
        x: TabularData,
        y: Optional[Union[tf.tensor, TabularData]] = None,
        sample_weight=Optional[Union[float, tf.Tensor]],
        training: bool = False,
        testing: bool = False,
        **kwargs,
    ) -> Union[Prediction, PredictionOutput]:
        """Apply the model's call method during Train or Test modes and prepare
        Prediction (v2) or PredictionOutput (v1 - depreciated) objects

        Parameters
        ----------
        x : TabularData
            Dictionary of raw input features.
        y : Union[tf.tensor, TabularData], optional
            Target tensors, by default None
        training : bool, optional
            Flag for train mode, by default False
        sample_weight : Union[float, tf.Tensor], optional
            Sample weights to be used by the loss and by weighted_metrics
        testing : bool, optional
            Flag for test mode, by default False

        Returns
        -------
        Union[Prediction, PredictionOutput]
        """

        forward = self(
            x,
            targets=y,
            training=training,
            testing=testing,
            **kwargs,
        )
        if not (self.prediction_tasks or self.model_outputs):
            return PredictionOutput(forward, y)

        predictions, targets, sample_weights, output = {}, {}, {}, None
        # V1
        if self.prediction_tasks:
            for task in self.prediction_tasks:
                task_x = forward
                if isinstance(forward, dict) and task.task_name in forward:
                    task_x = forward[task.task_name]

                if isinstance(task_x, PredictionOutput):
                    output = task_x
                    task_y = output.targets
                    task_x = output.predictions
                    task_sample_weight = (
                        sample_weight if output.sample_weight is None else output.sample_weight
                    )
                else:
                    task_y = y[task.target_name] if isinstance(y, dict) and y else y
                    task_sample_weight = sample_weight

                targets[task.task_name] = task_y
                predictions[task.task_name] = task_x
                sample_weights[task.task_name] = task_sample_weight

            if len(predictions) == 1 and len(targets) == 1:
                predictions = list(predictions.values())[0]
                targets = list(targets.values())[0]
                sample_weights = list(sample_weights.values())[0]

            if output:
                return output.copy_with_updates(predictions, targets, sample_weight=sample_weights)
            else:
                return PredictionOutput(predictions, targets, sample_weight=sample_weights)

        # V2
        for task in self.model_outputs:
            task_x = forward
            if isinstance(forward, dict) and task.full_name in forward:
                task_x = forward[task.full_name]
            if isinstance(task_x, Prediction):
                output = task_x
                task_y = output.targets
                task_x = output.outputs
                task_sample_weight = (
                    sample_weight if output.sample_weight is None else output.sample_weight
                )
            else:
                task_y = y[task.target] if isinstance(y, dict) and y else y
                task_sample_weight = sample_weight

            targets[task.full_name] = task_y
            predictions[task.full_name] = task_x
            sample_weights[task.full_name] = task_sample_weight

        return Prediction(predictions, targets, sample_weights)

    def train_step(self, data):
        """Custom train step using the `compute_loss` method."""

        with tf.GradientTape() as tape:
            x, y, sample_weight = unpack_x_y_sample_weight(data)
            outputs = self.call_train_test(x, y, sample_weight=sample_weight, training=True)
            loss = self.compute_loss(x, outputs.targets, outputs.predictions, outputs.sample_weight)

        self._validate_target_and_loss(outputs.targets, loss)

        # Run backwards pass.
        self.optimizer.minimize(loss, self.trainable_variables, tape=tape)

        metrics = self.compute_metrics(outputs, training=True)

        # Adding regularization loss to metrics
        metrics["regularization_loss"] = tf.reduce_sum(cast_losses_to_common_dtype(self.losses))

        return metrics

    def test_step(self, data):
        """Custom test step using the `compute_loss` method."""

        x, y, sample_weight = unpack_x_y_sample_weight(data)
        outputs = self.call_train_test(x, y, sample_weight=sample_weight, testing=True)

        if getattr(self, "pre_eval_topk", None) is not None:
            # During eval, the retrieval-task only returns positive scores
            # so we need to retrieve top-k negative scores to compute the loss
            outputs = self.pre_eval_topk.call_outputs(outputs)

        self.compute_loss(x, outputs.targets, outputs.predictions, outputs.sample_weight)

        metrics = self.compute_metrics(outputs, training=False)

        # Adding regularization loss to metrics
        metrics["regularization_loss"] = tf.reduce_sum(cast_losses_to_common_dtype(self.losses))

        return metrics

    @tf.function
    def compute_metrics(
        self,
        prediction_outputs: PredictionOutput,
        training: bool,
    ) -> Dict[str, tf.Tensor]:
        """Overrides Model.compute_metrics() for some custom behaviour
           like compute metrics each N steps during training
           and allowing to feed additional information required by specific metrics

        Parameters
        ----------
        prediction_outputs : PredictionOutput
            Contains properties with targets and predictions
        training : bool
            Flag that indicates if metrics are being computed during
            training or evaluation

        Returns
        -------
        Dict[str, tf.Tensor]
            Dict with the metrics values
        """

        should_compute_metrics = self._should_compute_train_metrics_for_batch or not training
        if should_compute_metrics:
            # This ensures that compiled metrics are built
            # to make self.compiled_metrics.metrics available
            if not self.compiled_metrics.built:
                self.compiled_metrics.build(
                    prediction_outputs.predictions, prediction_outputs.targets
                )

            # Providing label_relevant_counts for TopkMetrics, as metric.update_state()
            # should have standard signature for better compatibility with Keras methods
            # like self.compiled_metrics.update_state()
            if hasattr(prediction_outputs, "label_relevant_counts"):
                for topk_metric in filter_topk_metrics(self.compiled_metrics.metrics):
                    topk_metric.label_relevant_counts = prediction_outputs.label_relevant_counts

            self.compiled_metrics.update_state(
                prediction_outputs.targets,
                prediction_outputs.predictions,
                prediction_outputs.sample_weight,
            )
        # Returns the current value of metrics
        metrics = self.metrics_results()
        return metrics

    def metrics_results(self) -> Dict[str, tf.Tensor]:
        """Logic to consolidate metrics results
        extracted from standard Keras Model.compute_metrics()

        Returns
        -------
        Dict[str, tf.Tensor]
            Dict with the metrics values
        """
        return_metrics = {}
        for metric in self.metrics:
            result = metric.result()
            if isinstance(result, dict):
                return_metrics.update(result)
            else:
                return_metrics[metric.name] = result
        return return_metrics

    def fit(
        self,
        x=None,
        y=None,
        batch_size=None,
        epochs=1,
        verbose="auto",
        callbacks=None,
        validation_split=0.0,
        validation_data=None,
        shuffle=True,
        class_weight=None,
        sample_weight=None,
        initial_epoch=0,
        steps_per_epoch=None,
        validation_steps=None,
        validation_batch_size=None,
        validation_freq=1,
        max_queue_size=10,
        workers=1,
        use_multiprocessing=False,
        train_metrics_steps=1,
        **kwargs,
    ):
        x = _maybe_convert_merlin_dataset(x, batch_size, **kwargs)

        # Bind schema from dataset to model in case we can't infer it from the inputs
        if isinstance(x, Loader):
            self.schema = x.schema

        validation_data = _maybe_convert_merlin_dataset(
            validation_data, batch_size, shuffle=shuffle, **kwargs
        )
<<<<<<< HEAD
        callbacks = self._add_metrics_callback(callbacks, train_metrics_steps)
        if multi_gpu:
            # Horovod: broadcast initial variable states from rank 0 to all other processes.
            # This is necessary to ensure consistent initialization of all workers when
            # training is started with random weights or restored from a checkpoint.
            callbacks.append(hvd.callbacks.BroadcastGlobalVariablesCallback(0))
            # Horovod: average metrics among workers at the end of every epoch.
            callbacks.append(hvd.callbacks.MetricAverageCallback())
=======
        if hvd:
            callbacks = []
            # Horovod: broadcast initial variable states from rank 0 to all other processes.
            # This is necessary to ensure consistent initialization of all workers when
            # training is started with random weights or restored from a checkpoint.
            callbacks.append(HorovodJoinCallback())
            callbacks.append(hvd.keras.callbacks.BroadcastGlobalVariablesCallback(0))
            # Horovod: average metrics among workers at the end of every epoch.

            callbacks.append(hvd.keras.callbacks.MetricAverageCallback())
        else:
            callbacks = self._add_metrics_callback(callbacks, train_metrics_steps)

        # Horovod: write logs on worker 0.
        verbose = verbose if hvd and hvd.rank() == 0 else 0
>>>>>>> 209910ab

        fit_kwargs = {
            k: v
            for k, v in locals().items()
            if k not in ["self", "kwargs", "train_metrics_steps", "__class__"]
        }

        return super().fit(**fit_kwargs)

    def _add_metrics_callback(self, callbacks, train_metrics_steps):
        if callbacks is None:
            callbacks = []

        if isinstance(callbacks, SequenceCollection):
            callbacks = list(callbacks)
        else:
            callbacks = [callbacks]

        callback_types = [type(callback) for callback in callbacks]
        if MetricsComputeCallback not in callback_types:
            # Adding a callback to control metrics computation
            callbacks.append(MetricsComputeCallback(train_metrics_steps))

        return callbacks

    def evaluate(
        self,
        x=None,
        y=None,
        batch_size=None,
        verbose=1,
        sample_weight=None,
        steps=None,
        callbacks=None,
        max_queue_size=10,
        workers=1,
        use_multiprocessing=False,
        return_dict=False,
        **kwargs,
    ):
        x = _maybe_convert_merlin_dataset(x, batch_size, shuffle=False, **kwargs)

        return super().evaluate(
            x,
            y,
            batch_size,
            verbose,
            sample_weight,
            steps,
            callbacks,
            max_queue_size,
            workers,
            use_multiprocessing,
            return_dict,
            **kwargs,
        )

    def predict(
        self,
        x,
        batch_size=None,
        verbose=0,
        steps=None,
        callbacks=None,
        max_queue_size=10,
        workers=1,
        use_multiprocessing=False,
        **kwargs,
    ):
        x = _maybe_convert_merlin_dataset(x, batch_size, shuffle=False, **kwargs)

        return super(BaseModel, self).predict(
            x,
            batch_size=batch_size,
            verbose=verbose,
            steps=steps,
            callbacks=callbacks,
            max_queue_size=max_queue_size,
            workers=workers,
            use_multiprocessing=use_multiprocessing,
        )

    def batch_predict(
        self, dataset: merlin.io.Dataset, batch_size: int, **kwargs
    ) -> merlin.io.Dataset:
        """Batched prediction using the Dask.
        Parameters
        ----------
        dataset: merlin.io.Dataset
            Dataset to predict on.
        batch_size: int
            Batch size to use for prediction.
        Returns merlin.io.Dataset
        -------
        """
        if hasattr(dataset, "schema"):
            if not set(self.schema.column_names).issubset(set(dataset.schema.column_names)):
                raise ValueError(
                    f"Model schema {self.schema.column_names} does not match dataset schema"
                    + f" {dataset.schema.column_names}"
                )

        # Check if merlin-dataset is passed
        if hasattr(dataset, "to_ddf"):
            dataset = dataset.to_ddf()

        from merlin.models.tf.utils.batch_utils import TFModelEncode

        model_encode = TFModelEncode(self, batch_size=batch_size, **kwargs)
        predictions = dataset.map_partitions(model_encode)

        return merlin.io.Dataset(predictions)


@tf.keras.utils.register_keras_serializable(package="merlin.models")
class Model(BaseModel):
    def __init__(
        self,
        *blocks: Block,
        context: Optional[ModelContext] = None,
        pre: Optional[tf.keras.layers.Layer] = None,
        post: Optional[tf.keras.layers.Layer] = None,
        **kwargs,
    ):
        super(Model, self).__init__(**kwargs)
        context = context or ModelContext()
        if len(blocks) == 1 and isinstance(blocks[0], SequentialBlock):
            blocks = blocks[0].layers

        self.blocks = blocks
        for block in self.submodules:
            if hasattr(block, "_set_context"):
                block._set_context(context)

        self.pre = pre
        self.post = post
        self.context = context
        self._is_fitting = False

        input_block_schemas = [
            block.schema for block in self.submodules if getattr(block, "is_input", False)
        ]
        self.schema = sum(input_block_schemas, Schema())
        self._frozen_blocks = set()

    def _maybe_build(self, inputs):
        if isinstance(inputs, dict):
            _ragged_inputs = ListToRagged()(inputs)
            feature_shapes = {k: v.shape for k, v in _ragged_inputs.items()}
            feature_dtypes = {k: v.dtype for k, v in _ragged_inputs.items()}

            for block in self.blocks:
                block._feature_shapes = feature_shapes
                block._feature_dtypes = feature_dtypes
                for child in block.submodules:
                    child._feature_shapes = feature_shapes
                    child._feature_dtypes = feature_dtypes
        super()._maybe_build(inputs)

    def build(self, input_shape=None):
        """Builds the model

        Parameters
        ----------
        input_shape : tf.TensorShape, optional
            The input shape, by default None
        """
        last_layer = None

        if self.pre is not None:
            self.pre.build(input_shape)
            input_shape = self.pre.compute_output_shape(input_shape)

        for layer in self.blocks:
            try:
                layer.build(input_shape)
            except TypeError:
                t, v, tb = sys.exc_info()
                if isinstance(input_shape, dict) and isinstance(last_layer, TabularBlock):
                    v = TypeError(
                        f"Couldn't build {layer}, "
                        f"did you forget to add aggregation to {last_layer}?"
                    )
                six.reraise(t, v, tb)
            input_shape = layer.compute_output_shape(input_shape)
            last_layer = layer

        if self.post is not None:
            self.post.build(input_shape)

        self.built = True

    def call(self, inputs, targets=None, training=False, testing=False, output_context=False):
        context = self._create_context(
            ListToRagged()(inputs),
            targets=targets,
            training=training,
            testing=testing,
        )

        outputs = inputs
        if self.pre:
            outputs, context = self._call_child(self.pre, outputs, context)

        for block in self.blocks:
            outputs, context = self._call_child(block, outputs, context)

        if self.post:
            outputs, context = self._call_child(self.post, outputs, context)

        if output_context:
            return outputs, context

        return outputs

    def _create_context(
        self, inputs, targets=None, training=False, testing=False
    ) -> PredictionContext:
        context = PredictionContext(inputs, targets=targets, training=training, testing=testing)

        return context

    def _call_child(
        self,
        child: tf.keras.layers.Layer,
        inputs,
        context: PredictionContext,
    ):
        call_kwargs = context.to_call_dict()

        # Prevent features to be part of signature of model-blocks
        if any(isinstance(sub, ModelBlock) for sub in child.submodules):
            del call_kwargs["features"]

        outputs = call_layer(child, inputs, **call_kwargs)
        if isinstance(outputs, Prediction):
            targets = outputs.targets if outputs.targets is not None else context.targets
            features = outputs.features if outputs.features is not None else context.features
            if isinstance(child, ModelOutput):
                if not (context.training or context.testing):
                    outputs = outputs[0]
            else:
                outputs = outputs[0]
            context = context.with_updates(targets=targets, features=features)

        return outputs, context

    @property
    def first(self):
        return self.blocks[0]

    @property
    def last(self):
        return self.blocks[-1]

    @classmethod
    def from_block(
        cls,
        block: Block,
        schema: Schema,
        input_block: Optional[Block] = None,
        prediction_tasks: Optional[
            Union["PredictionTask", List["PredictionTask"], "ParallelPredictionBlock"]
        ] = None,
        aggregation="concat",
        **kwargs,
    ) -> "Model":
        """Create a model from a `block`

        Parameters
        ----------
        block: Block
            The block to wrap in-between an InputBlock and prediction task(s)
        schema: Schema
            Schema to use for the model.
        input_block: Optional[Block]
            Block to use as input.
        prediction_tasks: Optional[
            Union[PredictionTask, List[PredictionTask], ParallelPredictionBlock]
        ]
            Prediction tasks to use.
        """
        if isinstance(block, SequentialBlock) and is_input_block(block.first):
            if input_block is not None:
                raise ValueError("The block already includes an InputBlock")
            input_block = block.first

        _input_block: Block = input_block or InputBlock(schema, aggregation=aggregation, **kwargs)

        prediction_tasks = parse_prediction_tasks(schema, prediction_tasks)

        return cls(_input_block, block, prediction_tasks)

    @classmethod
    def from_config(cls, config, custom_objects=None):
        pre = config.pop("pre", None)
        post = config.pop("post", None)
        layers = [
            tf.keras.layers.deserialize(conf, custom_objects=custom_objects)
            for conf in config.values()
        ]

        if pre is not None:
            pre = tf.keras.layers.deserialize(pre, custom_objects=custom_objects)

        if post is not None:
            post = tf.keras.layers.deserialize(post, custom_objects=custom_objects)

        return cls(*layers, pre=pre, post=post)

    def get_config(self):
        config = maybe_serialize_keras_objects(self, {}, ["pre", "post"])
        for i, layer in enumerate(self.blocks):
            config[i] = tf.keras.utils.serialize_keras_object(layer)

        return config

    def _set_save_spec(self, inputs, args=None, kwargs=None):
        # We need to overwrite this in order to fix a Keras-bug in TF<2.9
        super()._set_save_spec(inputs, args, kwargs)

        if version.parse(tf.__version__) < version.parse("2.9.0"):
            # Keras will interpret kwargs like `features` & `targets` as
            # required args, which is wrong. This is a workaround.
            _arg_spec = self._saved_model_arg_spec
            self._saved_model_arg_spec = ([_arg_spec[0][0]], _arg_spec[1])

    @property
    def frozen_blocks(self):
        """
        Get frozen blocks of model, only on which you called freeze_blocks before, the result dose
        not include those blocks frozen in other methods, for example, if you create the embedding
        and set the `trainable` as False, it would not be tracked by this property, but you can also
        call unfreeze_blocks on those blocks.

        Please note that sub-block of self._frozen_blocks is also frozen, but not recorded by this
        variable, because if you want to unfreeze the whole model, you only need to unfreeze blocks
        you froze before (called freeze_blocks before), this function would unfreeze all sub-blocks
        recursively and automatically.

        If you want to get all frozen blocks and sub-blocks of the model:
            `get_sub_blocks(model.frozen_blocks)`
        """
        return list(self._frozen_blocks)

    def freeze_blocks(
        self,
        blocks: Union[Sequence[Block], Sequence[str]],
    ):
        """Freeze all sub-blocks of given blocks recursively. Please make sure to compile the model
        after freezing.

        Important note about layer-freezing: Calling `compile()` on a model is meant to "save" the
        behavior of that model, which means that whether the layer is frozen or not would be
        preserved for the model, so if you want to freeze any layer of the model, please make sure
        to compile it again.

        TODO: Make it work for graph mode. Now if model compile and fit for multiple times with
        graph mode (run_eagerly=True) could raise TensorFlow error. Please find example in
        test_freeze_parallel_block.

        Parameters
        ----------
        blocks : Union[Sequence[Block], Sequence[str]]
            Blocks or names of blocks to be frozen

        Example :
            ```python
            input_block = ml.InputBlockV2(schema)
            layer_1 = ml.MLPBlock([64], name="layer_1")
            layer_2 = ml.MLPBlock([1], no_activation_last_layer=True, name="layer_2")
            two_layer = ml.SequentialBlock([layer_1, layer_2], name="two_layers")
            body = input_block.connect(two_layer)
            model = ml.Model(body, ml.BinaryClassificationTask("click"))

            # Compile(Make sure set run_eagerly mode) and fit -> model.freeze_blocks -> compile and
            # fit Set run_eagerly=True in order to avoid error: "Called a function referencing
            # variables which have been deleted". Model needs to be built by fit or build.

            model.compile(run_eagerly=True, optimizer=tf.keras.optimizers.SGD(lr=0.1))
            model.fit(ecommerce_data, batch_size=128, epochs=1)

            model.freeze_blocks(["user_categories", "layer_2"])
            # From the result of model.summary(), you can find which block is frozen (trainable: N)
            print(model.summary(expand_nested=True, show_trainable=True, line_length=80))

            model.compile(run_eagerly=False, optimizer="adam")
            model.fit(ecommerce_data, batch_size=128, epochs=10)
            ```

        """
        if not isinstance(blocks, (list, tuple)):
            blocks = [blocks]
        if isinstance(blocks[0], str):
            blocks_to_freeze = self.get_blocks_by_name(blocks)
        elif isinstance(blocks[0], Block):
            blocks_to_freeze = blocks
        for b in blocks_to_freeze:
            b.trainable = False
        self._frozen_blocks.update(blocks_to_freeze)

    def unfreeze_blocks(
        self,
        blocks: Union[Sequence[Block], Sequence[str]],
    ):
        """
        Unfreeze all sub-blocks of given blocks recursively

        Important note about layer-freezing: Calling `compile()` on a model is meant to "save" the
        behavior of that model, which means that whether the layer is frozen or not would be
        preserved for the model, so if you want to freeze any layer of the model, please make sure
        to compile it again.
        """
        if not isinstance(blocks, (list, tuple)):
            blocks = [blocks]
        if isinstance(blocks[0], Block):
            blocks_to_unfreeze = set(get_sub_blocks(blocks))
        elif isinstance(blocks[0], str):
            blocks_to_unfreeze = self.get_blocks_by_name(blocks)
        for b in blocks_to_unfreeze:
            if b not in self._frozen_blocks:
                warnings.warn(
                    f"Block or sub-block {b} was not frozen when calling unfreeze_block("
                    f"{blocks})."
                )
            else:
                self._frozen_blocks.remove(b)
            b.trainable = True

    def unfreeze_all_frozen_blocks(self):
        """
        Unfreeze all blocks (including blocks and sub-blocks) of this model recursively

        Important note about layer-freezing: Calling `compile()` on a model is meant to "save" the
        behavior of that model, which means that whether the layer is frozen or not would be
        preserved for the model, so if you want to freeze any layer of the model, please make sure
        to compile it again.
        """
        for b in self._frozen_blocks:
            b.trainable = True
        self._frozen_blocks = set()

    def get_blocks_by_name(self, block_names: Sequence[str]) -> List[Block]:
        """Get blocks by given block_names, return a list of blocks
        Traverse(Iterate) the model to check each block (sub_block) by BFS"""
        result_blocks = set()
        if not isinstance(block_names, (list, tuple)):
            block_names = [block_names]

        for block in self.blocks:
            # Traversse all submodule (BFS) except ModelContext
            deque = collections.deque()
            if not isinstance(block, ModelContext):
                deque.append(block)
            while deque:
                current_module = deque.popleft()
                # Already found all blocks
                if len(block_names) == 0:
                    break
                # Found a block
                if current_module.name in block_names:
                    result_blocks.add(current_module)
                    block_names.remove(current_module.name)
                for sub_module in current_module._flatten_modules(
                    include_self=False, recursive=False
                ):
                    # Filter out modelcontext
                    if type(sub_module) != ModelContext:
                        deque.append(sub_module)
            if len(block_names) > 0:
                raise ValueError(f"Cannot find block with the name of {block_names}")
        return list(result_blocks)


@runtime_checkable
class RetrievalBlock(Protocol):
    def query_block(self) -> Block:
        ...

    def item_block(self) -> Block:
        ...


@tf.keras.utils.register_keras_serializable(package="merlin_models")
class RetrievalModel(Model):
    """Embedding-based retrieval model."""

    def evaluate(
        self,
        x=None,
        y=None,
        item_corpus: Optional[Union[merlin.io.Dataset, TopKIndexBlock]] = None,
        batch_size=None,
        verbose=1,
        sample_weight=None,
        steps=None,
        callbacks=None,
        max_queue_size=10,
        workers=1,
        use_multiprocessing=False,
        return_dict=False,
        **kwargs,
    ):
        self.has_item_corpus = False

        if item_corpus:
            from merlin.models.tf.core.index import TopKIndexBlock

            self.has_item_corpus = True

            if isinstance(item_corpus, TopKIndexBlock):
                self.loss_block.pre_eval_topk = item_corpus  # type: ignore
            elif isinstance(item_corpus, merlin.io.Dataset):
                item_corpus = unique_rows_by_features(item_corpus, Tags.ITEM, Tags.ITEM_ID)
                item_block = self.retrieval_block.item_block()

                if not getattr(self, "pre_eval_topk", None):
                    topk_metrics = filter_topk_metrics(self.metrics)
                    if len(topk_metrics) == 0:
                        # TODO: Decouple the evaluation of RetrievalModel from the need of using
                        # at least one TopkMetric (how to infer the k for TopKIndexBlock?)
                        raise ValueError(
                            "RetrievalModel evaluation requires at least "
                            "one TopkMetric (e.g., RecallAt(5), NDCGAt(10))."
                        )
                    self.pre_eval_topk = TopKIndexBlock.from_block(
                        item_block,
                        data=item_corpus,
                        k=tf.reduce_max([metric.k for metric in topk_metrics]),
                        context=self.context,
                        **kwargs,
                    )
                else:
                    self.pre_eval_topk.update_from_block(item_block, item_corpus)
            else:
                raise ValueError(
                    "`item_corpus` must be either a `TopKIndexBlock` or a `Dataset`. ",
                    f"Got {type(item_corpus)}",
                )

            # set cache_query to True in the ItemRetrievalScorer
            from merlin.models.tf import ItemRetrievalTask

            if isinstance(self.prediction_tasks[0], ItemRetrievalTask):
                self.prediction_tasks[0].set_retrieval_cache_query(True)  # type: ignore

        return super().evaluate(
            x,
            y,
            batch_size,
            verbose,
            sample_weight,
            steps,
            callbacks,
            max_queue_size,
            workers,
            use_multiprocessing,
            return_dict,
            **kwargs,
        )

    @property
    def retrieval_block(self) -> RetrievalBlock:
        return next(b for b in self.blocks if isinstance(b, RetrievalBlock))

    def query_embeddings(
        self,
        dataset: merlin.io.Dataset,
        batch_size: int,
        query_tag: Union[str, Tags] = Tags.USER,
        query_id_tag: Union[str, Tags] = Tags.USER_ID,
    ) -> merlin.io.Dataset:
        """Export query embeddings from the model.

        Parameters
        ----------
        dataset : merlin.io.Dataset
            Dataset to export embeddings from.
        batch_size : int
            Batch size to use for embedding extraction.
        query_tag: Union[str, Tags], optional
            Tag to use for the query.
        query_id_tag: Union[str, Tags], optional
            Tag to use for the query id.

        Returns
        -------
        merlin.io.Dataset
            Dataset with the user/query features and the embeddings
            (one dim per column in the data frame)
        """
        from merlin.models.tf.utils.batch_utils import QueryEmbeddings

        get_user_emb = QueryEmbeddings(self, batch_size=batch_size)

        dataset = unique_rows_by_features(dataset, query_tag, query_id_tag).to_ddf()
        embeddings = dataset.map_partitions(get_user_emb)

        return merlin.io.Dataset(embeddings)

    def item_embeddings(
        self,
        dataset: merlin.io.Dataset,
        batch_size: int,
        item_tag: Union[str, Tags] = Tags.ITEM,
        item_id_tag: Union[str, Tags] = Tags.ITEM_ID,
    ) -> merlin.io.Dataset:
        """Export item embeddings from the model.

        Parameters
        ----------
        dataset : merlin.io.Dataset
            Dataset to export embeddings from.
        batch_size : int
            Batch size to use for embedding extraction.
        item_tag : Union[str, Tags], optional
            Tag to use for the item.
        item_id_tag : Union[str, Tags], optional
            Tag to use for the item id, by default Tags.ITEM_ID

        Returns
        -------
        merlin.io.Dataset
            Dataset with the item features and the embeddings
            (one dim per column in the data frame)
        """
        from merlin.models.tf.utils.batch_utils import ItemEmbeddings

        get_item_emb = ItemEmbeddings(self, batch_size=batch_size)

        dataset = unique_rows_by_features(dataset, item_tag, item_id_tag).to_ddf()
        embeddings = dataset.map_partitions(get_item_emb)

        return merlin.io.Dataset(embeddings)

    def check_for_retrieval_task(self):
        if not (
            getattr(self, "loss_block", None)
            and getattr(self.loss_block, "set_retrieval_cache_query", None)
        ):
            raise ValueError(
                "Your retrieval model should contain an ItemRetrievalTask "
                "in the end (loss_block)."
            )

    def to_top_k_recommender(
        self,
        item_corpus: Union[merlin.io.Dataset, TopKIndexBlock],
        k: Optional[int] = None,
        **kwargs,
    ) -> ModelBlock:
        """Convert the model to a Top-k Recommender.
        Parameters
        ----------
        item_corpus: Union[merlin.io.Dataset, TopKIndexBlock]
            Dataset to convert to a Top-k Recommender.
        k: int
            Number of recommendations to make.
        Returns
        -------
        SequentialBlock
        """
        import merlin.models.tf as ml

        if isinstance(item_corpus, merlin.io.Dataset):
            if not k:
                topk_metrics = filter_topk_metrics(self.metrics)
                if topk_metrics:
                    k = tf.reduce_max([metric.k for metric in topk_metrics])
                else:
                    raise ValueError("You must specify a k for the Top-k Recommender.")

            data = unique_rows_by_features(item_corpus, Tags.ITEM, Tags.ITEM_ID)
            topk_index = ml.TopKIndexBlock.from_block(
                self.retrieval_block.item_block(), data=data, k=k, **kwargs
            )
        else:
            topk_index = item_corpus
        # Set the blocks for recommenders with built=True to keep pre-trained embeddings
        recommender_block = self.retrieval_block.query_block().connect(topk_index)
        recommender_block.built = True
        recommender = ModelBlock(recommender_block)
        recommender.built = True
        return recommender


def _maybe_convert_merlin_dataset(data, batch_size, shuffle=True, **kwargs):
    # Check if merlin-dataset is passed
    if hasattr(data, "to_ddf"):
        if not batch_size:
            raise ValueError("batch_size must be specified when using merlin-dataset.")

        data = Loader(data, batch_size=batch_size, shuffle=shuffle, **kwargs)

        if not shuffle:
            kwargs.pop("shuffle", None)

    return data<|MERGE_RESOLUTION|>--- conflicted
+++ resolved
@@ -18,11 +18,7 @@
 from merlin.models.tf.core.combinators import SequentialBlock
 from merlin.models.tf.core.prediction import Prediction, PredictionContext
 from merlin.models.tf.core.tabular import TabularBlock
-<<<<<<< HEAD
-from merlin.models.tf.distributed.backend import hvd, multi_gpu
-=======
 from merlin.models.tf.distributed.backend import hvd
->>>>>>> 209910ab
 from merlin.models.tf.inputs.base import InputBlock
 from merlin.models.tf.loader import Loader
 from merlin.models.tf.losses.base import loss_registry
@@ -354,19 +350,11 @@
         )
 
     def _create_optimizer(self, optimizer):
-<<<<<<< HEAD
-        if multi_gpu:
-            if isinstance(optimizer, merlin.models.tf.DistributedOptimizer):
-                # TODO
-                pass
-            if isinstance(optimizer, merlin.models.tf.MultiOptimizer):
-=======
         if hvd:
             if isinstance(optimizer, merlin.models.tf.DistributedOptimizer):
                 # TODO
                 pass
             elif isinstance(optimizer, merlin.models.tf.MultiOptimizer):
->>>>>>> 209910ab
                 # TODO
                 pass
             else:
@@ -763,16 +751,6 @@
         validation_data = _maybe_convert_merlin_dataset(
             validation_data, batch_size, shuffle=shuffle, **kwargs
         )
-<<<<<<< HEAD
-        callbacks = self._add_metrics_callback(callbacks, train_metrics_steps)
-        if multi_gpu:
-            # Horovod: broadcast initial variable states from rank 0 to all other processes.
-            # This is necessary to ensure consistent initialization of all workers when
-            # training is started with random weights or restored from a checkpoint.
-            callbacks.append(hvd.callbacks.BroadcastGlobalVariablesCallback(0))
-            # Horovod: average metrics among workers at the end of every epoch.
-            callbacks.append(hvd.callbacks.MetricAverageCallback())
-=======
         if hvd:
             callbacks = []
             # Horovod: broadcast initial variable states from rank 0 to all other processes.
@@ -788,7 +766,6 @@
 
         # Horovod: write logs on worker 0.
         verbose = verbose if hvd and hvd.rank() == 0 else 0
->>>>>>> 209910ab
 
         fit_kwargs = {
             k: v
