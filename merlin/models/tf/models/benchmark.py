#
# Copyright (c) 2021, NVIDIA CORPORATION.
#
# Licensed under the Apache License, Version 2.0 (the "License");
# you may not use this file except in compliance with the License.
# You may obtain a copy of the License at
#
#     http://www.apache.org/licenses/LICENSE-2.0
#
# Unless required by applicable law or agreed to in writing, software
# distributed under the License is distributed on an "AS IS" BASIS,
# WITHOUT WARRANTIES OR CONDITIONS OF ANY KIND, either express or implied.
# See the License for the specific language governing permissions and
# limitations under the License.
#
import warnings
from typing import Dict, List, Optional, Union

import tensorflow as tf

<<<<<<< HEAD
=======
from merlin.models.tf.blocks.core.aggregation import ElementWiseMultiply
from merlin.models.tf.blocks.core.base import Block
from merlin.models.tf.blocks.core.combinators import ParallelBlock, TabularBlock
from merlin.models.tf.blocks.core.transformations import AsSparseFeatures
>>>>>>> 610dac21
from merlin.models.tf.blocks.retrieval.matrix_factorization import (
    MatrixFactorizationBlock,
    QueryItemIdsEmbeddingsBlock,
)
<<<<<<< HEAD
from merlin.models.tf.core.aggregation import ElementWiseMultiply
from merlin.models.tf.core.base import Block
from merlin.models.tf.core.combinators import ParallelBlock
=======
from merlin.models.tf.inputs.base import InputBlock
from merlin.models.tf.inputs.embedding import EmbeddingOptions
>>>>>>> 610dac21
from merlin.models.tf.models.base import Model
from merlin.models.tf.models.utils import parse_prediction_tasks
from merlin.models.tf.prediction_tasks.base import ParallelPredictionBlock, PredictionTask
from merlin.schema import Schema


def NCFModel(
    schema: Schema,
    embedding_dim: int,
    mlp_block: Block,
    prediction_tasks: Optional[
        Union[PredictionTask, List[PredictionTask], ParallelPredictionBlock]
    ] = None,
    embeddings_l2_reg: float = 0.0,
    **kwargs,
) -> Model:
    """NCF-model architecture.

    Example Usage::
        ncf = NCFModel(schema, embedding_dim=64, mlp_block=MLPBlock([256, 64]))
        ncf.compile(optimizer="adam")
        ncf.fit(train_data, epochs=10)

    References
    ----------
    [1] Xiangnan,
        He, et al. "Neural Collaborative Filtering."
        arXiv:1708.05031 (2017).
    [2] Steffen, Rendle et al.
        "Neural Collaborative Filtering vs. Matrix Factorization Revisited."
        arXiv:2005.09683(2020)

    Notes
    -----
    We note that  Rendle et al. [2] showed that properly initialized MF
    significantly outperforms the NCF model.

    Parameters
    ----------
    schema : Schema
        The `Schema` with the input features
    embedding_dim : int
        Dimension of the embeddings
    mlp_block : MLPBlock
        Stack of MLP layers to learn non-linear interactions from data.
    prediction_tasks: optional
        The prediction tasks to be used, by default this will be inferred from the Schema.
    embeddings_l2_reg: float = 0.0
        Factor for L2 regularization of the embeddings vectors (from the current batch only)
    Returns
    -------
    Model

    """

    mlp_branch = QueryItemIdsEmbeddingsBlock(
        schema, dim=embedding_dim, embeddings_l2_reg=embeddings_l2_reg
    ).connect(mlp_block)
    mf_branch = MatrixFactorizationBlock(
        schema,
        dim=embedding_dim,
        aggregation=ElementWiseMultiply(),
        embeddings_l2_reg=embeddings_l2_reg,
        **kwargs,
    )

    ncf = ParallelBlock({"mf": mf_branch, "mlp": mlp_branch}, aggregation="concat")

    prediction_tasks = parse_prediction_tasks(schema, prediction_tasks)
    model = Model(ncf, prediction_tasks)

    return model


def WideAndDeepModel(
    schema: Schema,
    deep_block: Block,
    embedding_dims: Optional[Dict[str, int]] = None,
    embedding_dim_default: Optional[int] = None,
    wide_schema: Optional[Schema] = None,
    deep_schema: Optional[Schema] = None,
    deep_input_block: Optional[Block] = None,
    wide_input_block: Optional[Block] = None,
    prediction_tasks: Optional[
        Union[PredictionTask, List[PredictionTask], ParallelPredictionBlock]
    ] = None,
    embedding_option_kwargs: dict = {},
    **kwargs,
) -> Model:
    """Wide-and-Deep-model architecture.

    Example Usage::
        wide_deep = ml.benchmark.WideAndDeepModel(
                schema,
                deep_block=ml.MLPBlock([32, 16]),
                embedding_dims={"user_catetory": 32},
                embedding_dim_default=64,
                wide_schema=wide_schema,
                prediction_tasks=ml.BinaryClassificationTask("click"),
            )
        wide_deep.compile(optimizer="adam")
        wide_deep.fit(train_data, epochs=10)

    References
    ----------
    [1] Cheng, Koc, Harmsen, Shaked, Chandra, Aradhye, Anderson et al. "Wide & deep learning for
    recommender systems." In Proceedings of the 1st workshop on deep learning for recommender
    systems, pp. 7-10. (2016).

    Parameters
    ----------
    schema : Schema
        The `Schema` with the input features
    deep_block: Block
        Block (structure) of deep model.
    embedding_dims : Optional[dict]
        Dimensions of the embeddings, in order to specify different dimensions for different
        features, for features not specified by this dict, default dimension
        (embedding_dim_default) would be used to set their embeddings.by default None, then
        embedding_dim_default would be the fixed embedding dimension for all features
    embedding_dim : Optional[int]
        Default dimension of feateures not specified in embedding_dims
    wide_schema : Optional[Schema]
        The 'Schema' of input features for wide model, by default no features would be sent to
        wide model, and the model would become a pure deep model, if specified, only features
        in wide_schema would be sent to wide model
    deep_schema : Optional[Schema]
        The 'Schema' of input features for deep model, by default all features would be sent to
        deep model. deep_schema and wide_schema could contain the same features
    prediction_tasks: Optional[Union[PredictionTask, List[PredictionTask], ParallelPredictionBlock]
        The prediction tasks to be used, by default this will be inferred from the Schema.
    embedding_option_kwargs: Optional[dict]
        Additional arguments to provide to `EmbeddingOptions` object for embeddings tables setting.
        Defaults to {}

    Returns
    -------
    Model

    """

    prediction_tasks = parse_prediction_tasks(schema, prediction_tasks)

    if embedding_dims and embedding_dim_default:
        embedding_options = EmbeddingOptions(
            embedding_dims=embedding_dims,
            embedding_dim_default=embedding_dim_default,
            **embedding_option_kwargs,
        )
    elif embedding_dims:
        embedding_options = EmbeddingOptions(
            embedding_dims=embedding_dims, **embedding_option_kwargs
        )
    elif embedding_dim_default:
        embedding_options = EmbeddingOptions(
            embedding_dim_default=embedding_dim_default, **embedding_option_kwargs
        )
    else:
        embedding_options = EmbeddingOptions(**embedding_option_kwargs)

    if not wide_schema:
        warnings.warn("If not specify wide_schema, NO feature would be sent to wide model")
        wide_schema = None

    if not deep_schema:
        deep_schema = schema

    if not deep_input_block:
        if len(deep_schema) > 0:
            deep_input_block = InputBlock(
                deep_schema,
                embedding_options=embedding_options,
                **kwargs,
            )
    deep_body = deep_input_block.connect(deep_block).connect(
        tf.keras.layers.Dense(units=1, activation=None, use_bias=True)
    )

    if not wide_input_block:
        if len(wide_schema) > 0:
            wide_input_block = ParallelBlock(
                TabularBlock.from_schema(schema=wide_schema, pre=AsSparseFeatures()),
                is_input=True,
                aggregation="concat",
            )
    wide_body = wide_input_block.connect(
        tf.keras.layers.Dense(units=1, activation=None, use_bias=True)
    )

    branches = {"wide": wide_body, "deep": deep_body}
    wide_and_deep_body = ParallelBlock(branches, aggregation="element-wise-sum")
    model = Model(wide_and_deep_body, prediction_tasks)

    return model<|MERGE_RESOLUTION|>--- conflicted
+++ resolved
@@ -16,27 +16,16 @@
 import warnings
 from typing import Dict, List, Optional, Union
 
-import tensorflow as tf
-
-<<<<<<< HEAD
-=======
-from merlin.models.tf.blocks.core.aggregation import ElementWiseMultiply
-from merlin.models.tf.blocks.core.base import Block
-from merlin.models.tf.blocks.core.combinators import ParallelBlock, TabularBlock
-from merlin.models.tf.blocks.core.transformations import AsSparseFeatures
->>>>>>> 610dac21
+import merlin.models.tf as ml
 from merlin.models.tf.blocks.retrieval.matrix_factorization import (
     MatrixFactorizationBlock,
     QueryItemIdsEmbeddingsBlock,
 )
-<<<<<<< HEAD
 from merlin.models.tf.core.aggregation import ElementWiseMultiply
 from merlin.models.tf.core.base import Block
-from merlin.models.tf.core.combinators import ParallelBlock
-=======
+from merlin.models.tf.core.combinators import ParallelBlock, TabularBlock
 from merlin.models.tf.inputs.base import InputBlock
 from merlin.models.tf.inputs.embedding import EmbeddingOptions
->>>>>>> 610dac21
 from merlin.models.tf.models.base import Model
 from merlin.models.tf.models.utils import parse_prediction_tasks
 from merlin.models.tf.prediction_tasks.base import ParallelPredictionBlock, PredictionTask
@@ -118,6 +107,7 @@
     embedding_dim_default: Optional[int] = None,
     wide_schema: Optional[Schema] = None,
     deep_schema: Optional[Schema] = None,
+    wide_preprocess: Optional[Block] = None,
     deep_input_block: Optional[Block] = None,
     wide_input_block: Optional[Block] = None,
     prediction_tasks: Optional[
@@ -166,6 +156,33 @@
     deep_schema : Optional[Schema]
         The 'Schema' of input features for deep model, by default all features would be sent to
         deep model. deep_schema and wide_schema could contain the same features
+    wide_preprocess : Optional[Block]
+        Transformation block for preprocess data in wide model. Such as CategoricalOneHot,
+        CategoryEncoding, HashedCross, and HashedCrossAll, please note the schema of transformation
+        block should be the same as the wide_schema.  By default None.
+        For example:
+            ```python
+            # CategoricalOneHot as preprocess for wide model
+            import merlin.models.tf as ml
+            model = ml.benchmark.WideAndDeepModel(
+                schema = schema,
+                wide_schema=wide_schema,
+                deep_schema=deep_schema,
+                wide_preprocess = ml.CategoricalOneHot(wide_schema)
+                deep_block=ml.MLPBlock([32, 16]),
+                prediction_tasks=ml.BinaryClassificationTask("click"),
+            )
+
+            # HashedCross as preprocess for wide model
+            model = ml.benchmark.WideAndDeepModel(
+                schema = schema,
+                wide_schema=wide_schema,
+                deep_schema=deep_schema,
+                wide_preprocess = ml.HashedCross(wide_schema, num_bins=1000),
+                deep_block=ml.MLPBlock([32, 16]),
+                prediction_tasks=ml.BinaryClassificationTask("click"),
+            )
+            ```
     prediction_tasks: Optional[Union[PredictionTask, List[PredictionTask], ParallelPredictionBlock]
         The prediction tasks to be used, by default this will be inferred from the Schema.
     embedding_option_kwargs: Optional[dict]
@@ -212,19 +229,17 @@
                 **kwargs,
             )
     deep_body = deep_input_block.connect(deep_block).connect(
-        tf.keras.layers.Dense(units=1, activation=None, use_bias=True)
+        ml.MLPBlock([1], no_activation_last_layer=True)
     )
 
     if not wide_input_block:
         if len(wide_schema) > 0:
             wide_input_block = ParallelBlock(
-                TabularBlock.from_schema(schema=wide_schema, pre=AsSparseFeatures()),
+                TabularBlock.from_schema(schema=wide_schema, pre=wide_preprocess),
                 is_input=True,
                 aggregation="concat",
             )
-    wide_body = wide_input_block.connect(
-        tf.keras.layers.Dense(units=1, activation=None, use_bias=True)
-    )
+    wide_body = wide_input_block.connect(ml.MLPBlock([1], no_activation_last_layer=True))
 
     branches = {"wide": wide_body, "deep": deep_body}
     wide_and_deep_body = ParallelBlock(branches, aggregation="element-wise-sum")
