--- conflicted
+++ resolved
@@ -81,7 +81,6 @@
     optimizer="adam",
     epochs: int = 1,
     reload_model: bool = False,
-    to_ragged=False,
     **kwargs,
 ) -> Tuple[Model, Any]:
     """Generic model test. It will compile & fit the model and make sure it can be re-trained."""
@@ -89,11 +88,7 @@
     model.compile(run_eagerly=run_eagerly, optimizer=optimizer, **kwargs)
     losses = model.fit(dataset, batch_size=50, epochs=epochs, steps_per_epoch=1)
 
-<<<<<<< HEAD
-    batch = sample_batch(dataset, batch_size=50, to_ragged=to_ragged)
-=======
     batch = sample_batch(dataset, batch_size=50, to_ragged=reload_model)
->>>>>>> 43d134f2
 
     if reload_model:
         with tempfile.TemporaryDirectory() as tmpdir:
